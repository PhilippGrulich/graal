--- conflicted
+++ resolved
@@ -62,13 +62,10 @@
 @SuppressWarnings("deprecation")
 public final class InteropProcessor extends AbstractProcessor {
 
-    private static final List<Message> KNOWN_MESSAGES = Arrays.asList(new Message[]{Message.READ, Message.WRITE, Message.IS_NULL, Message.IS_EXECUTABLE, Message.IS_BOXED, Message.HAS_SIZE,
-<<<<<<< HEAD
+    private static final List<Message> KNOWN_MESSAGES = Arrays.asList(new Message[]{
+                    Message.READ, Message.WRITE, Message.IS_NULL, Message.IS_EXECUTABLE, Message.IS_BOXED, Message.HAS_SIZE,
                     Message.GET_SIZE, Message.UNBOX, Message.PROPERTIES, Message.createExecute(0), Message.createInvoke(0), Message.createNew(0)});
-=======
-                    Message.GET_SIZE, Message.UNBOX, Message.createExecute(0), Message.createInvoke(0), Message.createNew(0)});
     private final Map<String, FactoryGenerator> factoryGenerators = new HashMap<>();
->>>>>>> 4c6af8cd
 
     @Override
     public Set<String> getSupportedAnnotationTypes() {
