--- conflicted
+++ resolved
@@ -129,806 +129,6 @@
 
     _run_benchmark(args, sanitycheck.dacapoScalaSanityWarmup.keys(), launcher)
 
-<<<<<<< HEAD
-=======
-def _vmLibDirInJdk(jdk):
-    """
-    Get the directory within a JDK where the server and client
-    subdirectories are located.
-    """
-    mxos = mx.get_os()
-    if mxos == 'darwin':
-        return join(jdk, 'jre', 'lib')
-    if mxos == 'windows' or mxos == 'cygwin':
-        return join(jdk, 'jre', 'bin')
-    return join(jdk, 'jre', 'lib', mx.get_arch())
-
-def _vmJliLibDirs(jdk):
-    """
-    Get the directories within a JDK where the jli library designates to.
-    """
-    mxos = mx.get_os()
-    if mxos == 'darwin':
-        return [join(jdk, 'jre', 'lib', 'jli')]
-    if mxos == 'windows' or mxos == 'cygwin':
-        return [join(jdk, 'jre', 'bin'), join(jdk, 'bin')]
-    return [join(jdk, 'jre', 'lib', mx.get_arch(), 'jli'), join(jdk, 'lib', mx.get_arch(), 'jli')]
-
-def _vmCfgInJdk(jdk, jvmCfgFile='jvm.cfg'):
-    """
-    Get the jvm.cfg file.
-    """
-    mxos = mx.get_os()
-    if mxos == "windows" or mxos == "cygwin":
-        return join(jdk, 'jre', 'lib', mx.get_arch(), jvmCfgFile)
-    return join(_vmLibDirInJdk(jdk), jvmCfgFile)
-
-def _jdksDir():
-    return os.path.abspath(join(_installed_jdks if _installed_jdks else _graal_home, 'jdk' + str(mx.java().version)))
-
-def _handle_missing_VM(bld, vm=None):
-    if not vm:
-        vm = _get_vm()
-    mx.log('The ' + bld + ' ' + vm + ' VM has not been created')
-    if mx.is_interactive():
-        if mx.ask_yes_no('Build it now', 'y'):
-            with VM(vm, bld):
-                build([])
-            return
-    mx.abort('You need to run "mx --vm ' + vm + ' --vmbuild ' + bld + ' build" to build the selected VM')
-
-def _jdk(build=None, vmToCheck=None, create=False, installJars=True):
-    """
-    Get the JDK into which Graal is installed, creating it first if necessary.
-    """
-    if not build:
-        build = _vmbuild
-    jdk = join(_jdksDir(), build)
-    if create:
-        srcJdk = mx.java().jdk
-        if not exists(jdk):
-            mx.log('Creating ' + jdk + ' from ' + srcJdk)
-            shutil.copytree(srcJdk, jdk)
-
-            # Make a copy of the default VM so that this JDK can be
-            # reliably used as the bootstrap for a HotSpot build.
-            jvmCfg = _vmCfgInJdk(jdk)
-            if not exists(jvmCfg):
-                mx.abort(jvmCfg + ' does not exist')
-
-            defaultVM = None
-            jvmCfgLines = []
-            with open(jvmCfg) as f:
-                for line in f:
-                    if line.startswith('-') and defaultVM is None:
-                        parts = line.split()
-                        if len(parts) == 2:
-                            assert parts[1] == 'KNOWN', parts[1]
-                            defaultVM = parts[0][1:]
-                            jvmCfgLines += ['# default VM is a copy of the unmodified ' + defaultVM + ' VM\n']
-                            jvmCfgLines += ['-original KNOWN\n']
-                        else:
-                            # skip lines which we cannot parse (e.g. '-hotspot ALIASED_TO -client')
-                            mx.log("WARNING: skipping not parsable line \"" + line + "\"")
-                    else:
-                        jvmCfgLines += [line]
-
-            assert defaultVM is not None, 'Could not find default VM in ' + jvmCfg
-            chmodRecursive(jdk, JDK_UNIX_PERMISSIONS_DIR)
-            shutil.move(join(_vmLibDirInJdk(jdk), defaultVM), join(_vmLibDirInJdk(jdk), 'original'))
-
-            if mx.get_os() != 'windows':
-                os.chmod(jvmCfg, JDK_UNIX_PERMISSIONS_FILE)
-            with open(jvmCfg, 'w') as fp:
-                for line in jvmCfgLines:
-                    fp.write(line)
-
-            # patch 'release' file (append graalvm revision)
-            releaseFile = join(jdk, 'release')
-            if exists(releaseFile):
-                releaseFileLines = []
-                with open(releaseFile) as f:
-                    for line in f:
-                        releaseFileLines.append(line)
-
-                if mx.get_os() != 'windows':
-                    os.chmod(releaseFile, JDK_UNIX_PERMISSIONS_FILE)
-                with open(releaseFile, 'w') as fp:
-                    for line in releaseFileLines:
-                        if line.startswith("SOURCE="):
-                            try:
-                                sourceLine = line[0:-2]  # remove last char
-                                hgcfg = mx.HgConfig()
-                                hgcfg.check()
-                                revision = hgcfg.tip('.')[:12]  # take first 12 chars
-                                fp.write(sourceLine + ' graal:' + revision + '\"\n')
-                            except:
-                                fp.write(line)
-                        else:
-                            fp.write(line)
-
-            # Install a copy of the disassembler library
-            try:
-                hsdis([], copyToDir=_vmLibDirInJdk(jdk))
-            except SystemExit:
-                pass
-    else:
-        if not exists(jdk):
-            if _installed_jdks:
-                mx.log("The selected JDK directory does not (yet) exist: " + jdk)
-            _handle_missing_VM(build, vmToCheck)
-
-    if installJars:
-        for jdkDist in _jdkDeployedDists:
-            dist = mx.distribution(jdkDist.name)
-            if exists(dist.path) and jdkDist.partOfHotSpot:
-                _installDistInJdks(jdkDist)
-
-    if vmToCheck is not None:
-        jvmCfg = _vmCfgInJdk(jdk)
-        found = False
-        with open(jvmCfg) as f:
-            for line in f:
-                if line.strip() == '-' + vmToCheck + ' KNOWN':
-                    found = True
-                    break
-        if not found:
-            _handle_missing_VM(build, vmToCheck)
-
-    return jdk
-
-def _updateInstalledJVMCIOptionsFile(jdk):
-    jvmciOptions = join(_graal_home, 'jvmci.options')
-    jreLibDir = join(jdk, 'jre', 'lib')
-    if exists(jvmciOptions):
-        shutil.copy(jvmciOptions, join(jreLibDir, 'jvmci.options'))
-    else:
-        toDelete = join(jreLibDir, 'jvmci.options')
-        if exists(toDelete):
-            os.unlink(toDelete)
-
-def _makeHotspotGeneratedSourcesDir():
-    """
-    Gets the directory containing all the HotSpot sources generated from
-    JVMCI Java sources. This directory will be created if it doesn't yet exist.
-    """
-    hsSrcGenDir = join(mx.project('jdk.internal.jvmci.hotspot').source_gen_dir(), 'hotspot')
-    if not exists(hsSrcGenDir):
-        os.makedirs(hsSrcGenDir)
-    return hsSrcGenDir
-
-def _copyToJdk(src, dst, permissions=JDK_UNIX_PERMISSIONS_FILE):
-    name = os.path.basename(src)
-    dstLib = join(dst, name)
-    if mx.get_env('SYMLINK_GRAAL_JAR', None) == 'true':
-        # Using symlinks is much faster than copying but may
-        # cause issues if the lib is being updated while
-        # the VM is running.
-        if not os.path.islink(dstLib) or not os.path.realpath(dstLib) == src:
-            if exists(dstLib):
-                os.remove(dstLib)
-            os.symlink(src, dstLib)
-    else:
-        # do a copy and then a move to get atomic updating (on Unix)
-        fd, tmp = tempfile.mkstemp(suffix='', prefix=name, dir=dst)
-        shutil.copyfile(src, tmp)
-        os.close(fd)
-        shutil.move(tmp, dstLib)
-        os.chmod(dstLib, permissions)
-
-def _extractJVMCIFiles(jdkJars, jvmciJars, servicesDir, optionsDir):
-
-    oldServices = os.listdir(servicesDir) if exists(servicesDir) else os.makedirs(servicesDir)
-    oldOptions = os.listdir(optionsDir) if exists(optionsDir) else os.makedirs(optionsDir)
-
-    jvmciServices = {}
-    optionsFiles = []
-    for jar in jvmciJars:
-        if os.path.isfile(jar):
-            with zipfile.ZipFile(jar) as zf:
-                for member in zf.namelist():
-                    if member.startswith('META-INF/jvmci.services/') and member != 'META-INF/jvmci.services/':
-                        service = basename(member)
-                        assert service != "", member
-                        with zf.open(member) as serviceFile:
-                            providers = jvmciServices.setdefault(service, [])
-                            for line in serviceFile.readlines():
-                                line = line.strip()
-                                if line:
-                                    providers.append(line)
-                    elif member.startswith('META-INF/jvmci.options/') and member != 'META-INF/jvmci.options/':
-                        filename = basename(member)
-                        assert filename != "", member
-                        targetpath = join(optionsDir, filename)
-                        optionsFiles.append(filename)
-                        with zf.open(member) as optionsFile, \
-                             file(targetpath, "wb") as target:
-                            shutil.copyfileobj(optionsFile, target)
-                            if oldOptions and filename in oldOptions:
-                                oldOptions.remove(filename)
-    for service, providers in jvmciServices.iteritems():
-        fd, tmp = tempfile.mkstemp(prefix=service)
-        f = os.fdopen(fd, 'w+')
-        for provider in providers:
-            f.write(provider + os.linesep)
-        target = join(servicesDir, service)
-        f.close()
-        shutil.move(tmp, target)
-        if oldServices and service in oldServices:
-            oldServices.remove(service)
-        if mx.get_os() != 'windows':
-            os.chmod(target, JDK_UNIX_PERMISSIONS_FILE)
-
-    if mx.is_interactive():
-        for d, files in [(servicesDir, oldServices), (optionsDir, oldOptions)]:
-            if files and mx.ask_yes_no('These files in ' + d + ' look obsolete:\n  ' + '\n  '.join(files) + '\nDelete them', 'n'):
-                for f in files:
-                    path = join(d, f)
-                    os.remove(path)
-                    mx.log('Deleted ' + path)
-
-def _updateJVMCIFiles(jdkDir):
-    jreJVMCIDir = join(jdkDir, 'jre', 'lib', 'jvmci')
-    jvmciJars = [join(jreJVMCIDir, e) for e in os.listdir(jreJVMCIDir) if e.endswith('.jar')]
-    jreJVMCIServicesDir = join(jreJVMCIDir, 'services')
-    jreJVMCIOptionsDir = join(jreJVMCIDir, 'options')
-    _extractJVMCIFiles(_getJdkDeployedJars(jdkDir), jvmciJars, jreJVMCIServicesDir, jreJVMCIOptionsDir)
-
-def _updateGraalPropertiesFile(jreLibDir):
-    """
-    Updates (or creates) 'jreLibDir'/jvmci/graal.properties to set/modify the
-    graal.version property.
-    """
-    version = graal_version()
-    graalProperties = join(jreLibDir, 'jvmci', 'graal.properties')
-    if not exists(graalProperties):
-        with open(graalProperties, 'w') as fp:
-            print >> fp, 'graal.version=' + version
-    else:
-        content = []
-        with open(graalProperties) as fp:
-            for line in fp:
-                if line.startswith('graal.version='):
-                    content.append('graal.version=' + version)
-                else:
-                    content.append(line.rstrip(os.linesep))
-        with open(graalProperties, 'w') as fp:
-            fp.write(os.linesep.join(content))
-
-def _installDistInJdks(deployableDist):
-    """
-    Installs the jar(s) for a given Distribution into all existing JVMCI JDKs
-    """
-    dist = mx.distribution(deployableDist.name)
-    jdks = _jdksDir()
-    if exists(jdks):
-        for e in os.listdir(jdks):
-            jdkDir = join(jdks, e)
-            jreLibDir = join(jdkDir, 'jre', 'lib')
-            if exists(jreLibDir):
-                if deployableDist.isExtension:
-                    targetDir = join(jreLibDir, 'ext')
-                elif deployableDist.usesJVMCIClassLoader:
-                    targetDir = join(jreLibDir, 'jvmci')
-                else:
-                    targetDir = jreLibDir
-                if not exists(targetDir):
-                    os.makedirs(targetDir)
-                _copyToJdk(dist.path, targetDir)
-                if dist.sourcesPath:
-                    _copyToJdk(dist.sourcesPath, jdkDir)
-                if deployableDist.usesJVMCIClassLoader:
-                    # deploy service files
-                    _updateJVMCIFiles(jdkDir)
-                if dist.name == 'GRAAL':
-                    _updateGraalPropertiesFile(jreLibDir)
-
-def _getJdkDeployedJars(jdkDir):
-    """
-    Gets jar paths for all deployed distributions in the context of
-    a given JDK directory.
-    """
-    jreLibDir = join(jdkDir, 'jre', 'lib')
-    jars = []
-    for dist in _jdkDeployedDists:
-        jar = basename(mx.distribution(dist.name).path)
-        if dist.isExtension:
-            jars.append(join(jreLibDir, 'ext', jar))
-        elif dist.usesJVMCIClassLoader:
-            jars.append(join(jreLibDir, 'jvmci', jar))
-        else:
-            jars.append(join(jreLibDir, jar))
-    return jars
-
-
-# run a command in the windows SDK Debug Shell
-def _runInDebugShell(cmd, workingDir, logFile=None, findInOutput=None, respondTo=None):
-    if respondTo is None:
-        respondTo = {}
-    newLine = os.linesep
-    startToken = 'RUNINDEBUGSHELL_STARTSEQUENCE'
-    endToken = 'RUNINDEBUGSHELL_ENDSEQUENCE'
-
-    winSDK = mx.get_env('WIN_SDK', 'C:\\Program Files\\Microsoft SDKs\\Windows\\v7.1\\')
-
-    if not exists(mx._cygpathW2U(winSDK)):
-        mx.abort("Could not find Windows SDK : '" + winSDK + "' does not exist")
-
-    winSDKSetEnv = mx._cygpathW2U(join(winSDK, 'Bin', 'SetEnv.cmd'))
-    if not exists(winSDKSetEnv):
-        mx.abort("Invalid Windows SDK path (" + winSDK + ") : could not find Bin/SetEnv.cmd (you can use the WIN_SDK environment variable to specify an other path)")
-
-    wincmd = 'cmd.exe /E:ON /V:ON /K "' + mx._cygpathU2W(winSDKSetEnv) + '"'
-    p = subprocess.Popen(wincmd, shell=True, stdin=subprocess.PIPE, stdout=subprocess.PIPE, stderr=subprocess.STDOUT)
-    stdout = p.stdout
-    stdin = p.stdin
-    if logFile:
-        log = open(logFile, 'w')
-    ret = False
-
-    def _writeProcess(s):
-        stdin.write(s + newLine)
-
-    _writeProcess("echo " + startToken)
-    while True:
-        # encoding may be None on windows plattforms
-        if sys.stdout.encoding is None:
-            encoding = 'utf-8'
-        else:
-            encoding = sys.stdout.encoding
-
-        line = stdout.readline().decode(encoding)
-        if logFile:
-            log.write(line.encode('utf-8'))
-        line = line.strip()
-        mx.log(line)
-        if line == startToken:
-            _writeProcess('cd /D ' + workingDir + ' & ' + cmd + ' & echo ' + endToken)
-        for regex in respondTo.keys():
-            match = regex.search(line)
-            if match:
-                _writeProcess(respondTo[regex])
-        if findInOutput:
-            match = findInOutput.search(line)
-            if match:
-                ret = True
-        if line == endToken:
-            if not findInOutput:
-                _writeProcess('echo ERRXXX%errorlevel%')
-            else:
-                break
-        if line.startswith('ERRXXX'):
-            if line == 'ERRXXX0':
-                ret = True
-            break
-    _writeProcess("exit")
-    if logFile:
-        log.close()
-    return ret
-
-def jdkhome(vm=None):
-    """return the JDK directory selected for the 'vm' command"""
-    return _jdk(installJars=False)
-
-def print_jdkhome(args, vm=None):
-    """print the JDK directory selected for the 'vm' command"""
-    print jdkhome(vm)
-
-def buildvars(args):
-    """describe the variables that can be set by the -D option to the 'mx build' commmand"""
-
-    buildVars = {
-        'ALT_BOOTDIR' : 'The location of the bootstrap JDK installation (default: ' + mx.java().jdk + ')',
-        'ALT_OUTPUTDIR' : 'Build directory',
-        'HOTSPOT_BUILD_JOBS' : 'Number of CPUs used by make (default: ' + str(mx.cpu_count()) + ')',
-        'INSTALL' : 'Install the built VM into the JDK? (default: y)',
-        'ZIP_DEBUGINFO_FILES' : 'Install zipped debug symbols file? (default: 0)',
-    }
-
-    mx.log('HotSpot build variables that can be set by the -D option to "mx build":')
-    mx.log('')
-    for n in sorted(buildVars.iterkeys()):
-        mx.log(n)
-        mx.log(textwrap.fill(buildVars[n], initial_indent='    ', subsequent_indent='    ', width=200))
-
-    mx.log('')
-    mx.log('Note that these variables can be given persistent values in the file ' + join(_suite.mxDir, 'env') + ' (see \'mx about\').')
-
-cached_graal_version = None
-
-def graal_version(dev_suffix='dev'):
-    global cached_graal_version
-
-    if not cached_graal_version:
-        # extract latest release tag for graal
-        try:
-            tags = [x.split() for x in subprocess.check_output(['hg', '-R', _graal_home, 'tags']).split('\n') if x.startswith("graal-")]
-            current_id = subprocess.check_output(['hg', '-R', _graal_home, 'log', '--template', '{rev}\n', '--rev', 'tip']).strip()
-        except:
-            # not a mercurial repository or hg commands are not available.
-            tags = None
-
-        if tags and current_id:
-            sorted_tags = sorted(tags, key=lambda e: [int(x) for x in e[0][len("graal-"):].split('.')], reverse=True)
-            most_recent_tag_name, most_recent_tag_revision = sorted_tags[0]
-            most_recent_tag_id = most_recent_tag_revision[:most_recent_tag_revision.index(":")]
-            most_recent_tag_version = most_recent_tag_name[len("graal-"):]
-
-            # tagged commit is one-off with commit that tags it
-            if int(current_id) - int(most_recent_tag_id) <= 1:
-                cached_graal_version = most_recent_tag_version
-            else:
-                major, minor = map(int, most_recent_tag_version.split('.'))
-                cached_graal_version = str(major) + '.' + str(minor + 1) + '-' + dev_suffix
-        else:
-            cached_graal_version = 'unknown-{0}-{1}'.format(platform.node(), time.strftime('%Y-%m-%d_%H-%M-%S_%Z'))
-
-    return cached_graal_version
-
-def build(args, vm=None):
-    """build the VM binary
-
-    The global '--vm' and '--vmbuild' options select which VM type and build target to build."""
-
-    # Override to fail quickly if extra arguments are given
-    # at the end of the command line. This allows for a more
-    # helpful error message.
-    class AP(ArgumentParser):
-        def __init__(self):
-            ArgumentParser.__init__(self, prog='mx build')
-        def parse_args(self, args):
-            result = ArgumentParser.parse_args(self, args)
-            if len(result.remainder) != 0:
-                firstBuildTarget = result.remainder[0]
-                mx.abort('To specify the ' + firstBuildTarget + ' VM build target, you need to use the global "--vmbuild" option. For example:\n' +
-                         '    mx --vmbuild ' + firstBuildTarget + ' build')
-            return result
-
-    # Call mx.build to compile the Java sources
-    parser = AP()
-    parser.add_argument('-D', action='append', help='set a HotSpot build variable (run \'mx buildvars\' to list variables)', metavar='name=value')
-
-    opts2 = mx.build(['--source', '1.7'] + args, parser=parser)
-    assert len(opts2.remainder) == 0
-
-    if not opts2.native:
-        return
-
-    builds = [_vmbuild]
-
-    if os.environ.get('BUILDING_FROM_IDE', None) == 'true':
-        build = os.environ.get('IDE_BUILD_TARGET', None)
-        if build is None or len(build) == 0:
-            return
-        if build not in _vmbuildChoices:
-            mx.abort('VM build "' + build + '" specified by IDE_BUILD_TARGET environment variable is unknown (must be one of ' +
-                     str(_vmbuildChoices) + ')')
-        builds = [build]
-
-    if vm is None:
-        vm = _get_vm()
-
-    if vm == 'original':
-        pass
-    elif vm.startswith('server'):
-        buildSuffix = ''
-    elif vm.startswith('client'):
-        buildSuffix = '1'
-    else:
-        assert vm == 'jvmci', vm
-        buildSuffix = 'jvmci'
-
-    if _installed_jdks and _installed_jdks != _graal_home:
-        if not mx.ask_yes_no("Warning: building while --installed-jdks is set (" + _installed_jdks + ") is not recommanded - are you sure you want to continue", 'n'):
-            mx.abort(1)
-
-    isWindows = platform.system() == 'Windows' or "CYGWIN" in platform.system()
-    for build in builds:
-        installJars = vm != 'original' and (isWindows or not opts2.java)
-        jdk = _jdk(build, create=True, installJars=installJars)
-
-        if vm == 'original':
-            if build != 'product':
-                mx.log('only product build of original VM exists')
-            continue
-
-        if not isVMSupported(vm):
-            mx.log('The ' + vm + ' VM is not supported on this platform - skipping')
-            continue
-
-        vmDir = join(_vmLibDirInJdk(jdk), vm)
-        if not exists(vmDir):
-            chmodRecursive(jdk, JDK_UNIX_PERMISSIONS_DIR)
-            mx.log('Creating VM directory in JDK: ' + vmDir)
-            os.makedirs(vmDir)
-
-        def filterXusage(line):
-            if not 'Xusage.txt' in line:
-                sys.stderr.write(line + os.linesep)
-
-        # Check if a build really needs to be done
-        timestampFile = join(vmDir, '.build-timestamp')
-        if opts2.force or not exists(timestampFile):
-            mustBuild = True
-        else:
-            mustBuild = False
-            timestamp = os.path.getmtime(timestampFile)
-            sources = []
-            for d in ['src', 'make', join('jvmci', 'jdk.internal.jvmci.hotspot', 'src_gen', 'hotspot')]:
-                for root, dirnames, files in os.walk(join(_graal_home, d)):
-                    # ignore <graal>/src/share/tools
-                    if root == join(_graal_home, 'src', 'share'):
-                        dirnames.remove('tools')
-                    sources += [join(root, name) for name in files]
-            for f in sources:
-                if len(f) != 0 and os.path.getmtime(f) > timestamp:
-                    mustBuild = True
-                    break
-
-        if not mustBuild:
-            mx.logv('[all files in src and make directories are older than ' + timestampFile[len(_graal_home) + 1:] + ' - skipping native build]')
-            continue
-
-        if isWindows:
-            t_compilelogfile = mx._cygpathU2W(os.path.join(_graal_home, "graalCompile.log"))
-            mksHome = mx.get_env('MKS_HOME', 'C:\\cygwin\\bin')
-
-            variant = {'client': 'compiler1', 'server': 'compiler2'}.get(vm, vm)
-            project_config = variant + '_' + build
-            t_graal_home = mx._cygpathU2W(_graal_home)
-            _runInDebugShell('msbuild ' + t_graal_home + r'\build\vs-amd64\jvm.vcproj /p:Configuration=' + project_config + ' /target:clean', t_graal_home)
-            winCompileCmd = r'set HotSpotMksHome=' + mksHome + r'& set OUT_DIR=' + mx._cygpathU2W(jdk) + r'& set JAVA_HOME=' + mx._cygpathU2W(jdk) + r'& set path=%JAVA_HOME%\bin;%path%;%HotSpotMksHome%& cd /D "' + t_graal_home + r'\make\windows"& call create.bat ' + t_graal_home
-            print winCompileCmd
-            winCompileSuccess = re.compile(r"^Writing \.vcxproj file:")
-            if not _runInDebugShell(winCompileCmd, t_graal_home, t_compilelogfile, winCompileSuccess):
-                mx.log('Error executing create command')
-                return
-            winBuildCmd = 'msbuild ' + t_graal_home + r'\build\vs-amd64\jvm.vcxproj /p:Configuration=' + project_config + ' /p:Platform=x64'
-            if not _runInDebugShell(winBuildCmd, t_graal_home, t_compilelogfile):
-                mx.log('Error building project')
-                return
-        else:
-            cpus = mx.cpu_count()
-            makeDir = join(_graal_home, 'make')
-            runCmd = [mx.gmake_cmd(), '-C', makeDir]
-
-            env = os.environ.copy()
-
-            # These must be passed as environment variables
-            env.setdefault('LANG', 'C')
-            env['JAVA_HOME'] = jdk
-
-            def setMakeVar(name, default, env=None):
-                """Sets a make variable on the command line to the value
-                   of the variable in 'env' with the same name if defined
-                   and 'env' is not None otherwise to 'default'
-                """
-                runCmd.append(name + '=' + (env.get(name, default) if env else default))
-
-            if opts2.D:
-                for nv in opts2.D:
-                    name, value = nv.split('=', 1)
-                    setMakeVar(name.strip(), value)
-
-            setMakeVar('ARCH_DATA_MODEL', '64', env=env)
-            setMakeVar('HOTSPOT_BUILD_JOBS', str(cpus), env=env)
-            setMakeVar('ALT_BOOTDIR', mx.java().jdk, env=env)
-            setMakeVar("EXPORT_PATH", jdk)
-
-            setMakeVar('MAKE_VERBOSE', 'y' if mx._opts.verbose else '')
-            if vm.endswith('nojvmci'):
-                setMakeVar('INCLUDE_JVMCI', 'false')
-                setMakeVar('ALT_OUTPUTDIR', join(_graal_home, 'build-nojvmci', mx.get_os()), env=env)
-            else:
-                version = graal_version()
-                setMakeVar('USER_RELEASE_SUFFIX', 'jvmci-' + version)
-                setMakeVar('INCLUDE_JVMCI', 'true')
-            setMakeVar('INSTALL', 'y', env=env)
-            if mx.get_os() == 'darwin' and platform.mac_ver()[0] != '':
-                # Force use of clang on MacOS
-                setMakeVar('USE_CLANG', 'true')
-            if mx.get_os() == 'solaris':
-                # If using sparcWorks, setup flags to avoid make complaining about CC version
-                cCompilerVersion = subprocess.Popen('CC -V', stdout=subprocess.PIPE, stderr=subprocess.PIPE, shell=True).stderr.readlines()[0]
-                if cCompilerVersion.startswith('CC: Sun C++'):
-                    compilerRev = cCompilerVersion.split(' ')[3]
-                    setMakeVar('ENFORCE_COMPILER_REV', compilerRev, env=env)
-                    setMakeVar('ENFORCE_CC_COMPILER_REV', compilerRev, env=env)
-                    if build == 'jvmg':
-                        # We want ALL the symbols when debugging on Solaris
-                        setMakeVar('STRIP_POLICY', 'no_strip')
-            # This removes the need to unzip the *.diz files before debugging in gdb
-            setMakeVar('ZIP_DEBUGINFO_FILES', '0', env=env)
-
-            if buildSuffix == "1":
-                setMakeVar("BUILD_CLIENT_ONLY", "true")
-
-            # Clear this variable as having it set can cause very confusing build problems
-            env.pop('CLASSPATH', None)
-
-            # Issue an env prefix that can be used to run the make on the command line
-            if not mx._opts.verbose:
-                mx.log('--------------- make command line ----------------------')
-
-            envPrefix = ' '.join([key + '=' + env[key] for key in env.iterkeys() if not os.environ.has_key(key) or env[key] != os.environ[key]])
-            if len(envPrefix):
-                mx.log('env ' + envPrefix + ' \\')
-
-            runCmd.append(build + buildSuffix)
-            runCmd.append("docs")
-            runCmd.append("export_" + build)
-
-            if not mx._opts.verbose:
-                mx.log(' '.join(runCmd))
-                mx.log('--------------------------------------------------------')
-            mx.run(runCmd, err=filterXusage, env=env)
-
-        jvmCfg = _vmCfgInJdk(jdk)
-        if not exists(jvmCfg):
-            mx.abort(jvmCfg + ' does not exist')
-
-        prefix = '-' + vm + ' '
-        vmKnown = prefix + 'KNOWN\n'
-        lines = []
-        found = False
-        with open(jvmCfg) as f:
-            for line in f:
-                if line.strip() == vmKnown.strip():
-                    found = True
-                lines.append(line)
-
-        if not found:
-            mx.log('Prepending "' + prefix + 'KNOWN" to ' + jvmCfg)
-            if mx.get_os() != 'windows':
-                os.chmod(jvmCfg, JDK_UNIX_PERMISSIONS_FILE)
-            with open(jvmCfg, 'w') as f:
-                written = False
-                for line in lines:
-                    if line.startswith('#'):
-                        f.write(line)
-                        continue
-                    if not written:
-                        f.write(vmKnown)
-                        if vm == 'jvmci':
-                            # Legacy support
-                            f.write('-graal ALIASED_TO -jvmci\n')
-                        written = True
-                    if line.startswith(prefix):
-                        line = vmKnown
-                        if written:
-                            continue
-                    f.write(line)
-
-        for jdkDist in _jdkDeployedDists: # Install non HotSpot distribution
-            if not jdkDist.partOfHotSpot:
-                _installDistInJdks(jdkDist)
-        if exists(timestampFile):
-            os.utime(timestampFile, None)
-        else:
-            file(timestampFile, 'a')
-
-def vmg(args):
-    """run the debug build of VM selected by the '--vm' option"""
-    return vm(args, vmbuild='debug')
-
-def vmfg(args):
-    """run the fastdebug build of VM selected by the '--vm' option"""
-    return vm(args, vmbuild='fastdebug')
-
-def _parseVmArgs(args, vm=None, cwd=None, vmbuild=None):
-    """run the VM selected by the '--vm' option"""
-
-    if vm is None:
-        vm = _get_vm()
-
-    if not isVMSupported(vm):
-        mx.abort('The ' + vm + ' is not supported on this platform')
-
-    if cwd is None:
-        cwd = _vm_cwd
-    elif _vm_cwd is not None and _vm_cwd != cwd:
-        mx.abort("conflicting working directories: do not set --vmcwd for this command")
-
-    build = vmbuild if vmbuild else _vmbuild
-    jdk = _jdk(build, vmToCheck=vm, installJars=False)
-    _updateInstalledJVMCIOptionsFile(jdk)
-    mx.expand_project_in_args(args)
-    if _make_eclipse_launch:
-        mx.make_eclipse_launch(_suite, args, 'graal-' + build, name=None, deps=mx.project('com.oracle.graal.hotspot').all_deps([], True))
-    if _jacoco == 'on' or _jacoco == 'append':
-        jacocoagent = mx.library("JACOCOAGENT", True)
-        # Exclude all compiler tests and snippets
-
-        includes = ['com.oracle.graal.*', 'jdk.internal.jvmci.*']
-        baseExcludes = []
-        for p in mx.projects():
-            projsetting = getattr(p, 'jacoco', '')
-            if projsetting == 'exclude':
-                baseExcludes.append(p.name)
-            if projsetting == 'include':
-                includes.append(p.name + '.*')
-
-        def _filter(l):
-            # filter out specific classes which are already covered by a baseExclude package
-            return [clazz for clazz in l if not any([clazz.startswith(package) for package in baseExcludes])]
-        excludes = []
-        for p in mx.projects():
-            excludes += _filter(_find_classes_with_annotations(p, None, ['@Snippet', '@ClassSubstitution', '@Test'], includeInnerClasses=True).keys())
-            excludes += _filter(p.find_classes_with_matching_source_line(None, lambda line: 'JaCoCo Exclude' in line, includeInnerClasses=True).keys())
-
-        excludes += [package + '.*' for package in baseExcludes]
-        agentOptions = {
-                        'append' : 'true' if _jacoco == 'append' else 'false',
-                        'bootclasspath' : 'true',
-                        'includes' : ':'.join(includes),
-                        'excludes' : ':'.join(excludes),
-                        'destfile' : 'jacoco.exec'
-        }
-        args = ['-javaagent:' + jacocoagent.get_path(True) + '=' + ','.join([k + '=' + v for k, v in agentOptions.items()])] + args
-    exe = join(jdk, 'bin', mx.exe_suffix('java'))
-    pfx = _vm_prefix.split() if _vm_prefix is not None else []
-
-    if '-version' in args:
-        ignoredArgs = args[args.index('-version') + 1:]
-        if  len(ignoredArgs) > 0:
-            mx.log("Warning: The following options will be ignored by the vm because they come after the '-version' argument: " + ' '.join(ignoredArgs))
-
-    # Unconditionally prepend truffle.jar to the boot class path.
-    # This used to be done by the VM itself but was removed to
-    # separate the VM from Truffle.
-    truffle_jar = mx.library('TRUFFLE').path
-    args = ['-Xbootclasspath/p:' + truffle_jar] + args
-
-    args = mx.java().processArgs(args)
-    return (pfx, exe, vm, args, cwd)
-
-def vm(args, vm=None, nonZeroIsFatal=True, out=None, err=None, cwd=None, timeout=None, vmbuild=None):
-    (pfx_, exe_, vm_, args_, cwd) = _parseVmArgs(args, vm, cwd, vmbuild)
-    return mx.run(pfx_ + [exe_, '-' + vm_] + args_, nonZeroIsFatal=nonZeroIsFatal, out=out, err=err, cwd=cwd, timeout=timeout)
-
-def _find_classes_with_annotations(p, pkgRoot, annotations, includeInnerClasses=False):
-    """
-    Scan the sources of project 'p' for Java source files containing a line starting with 'annotation'
-    (ignoring preceding whitespace) and return the fully qualified class name for each Java
-    source file matched in a list.
-    """
-
-    matches = lambda line: len([a for a in annotations if line == a or line.startswith(a + '(')]) != 0
-    return p.find_classes_with_matching_source_line(pkgRoot, matches, includeInnerClasses)
-
-def _find_classpath_arg(vmArgs):
-    for index in range(len(vmArgs)):
-        if vmArgs[index] in ['-cp', '-classpath']:
-            return index + 1, vmArgs[index + 1]
-
-def unittest(args):
-    """run the JUnit tests (all testcases){0}"""
-    def vmLauncher(vmArgs, mainClass, mainClassArgs):
-        if isJVMCIEnabled(_get_vm()):
-            # Remove entries from class path that are in JVMCI loaded jars
-            cpIndex, cp = _find_classpath_arg(vmArgs)
-            if cp:
-                excluded = set()
-                for jdkDist in _jdkDeployedDists:
-                    dist = mx.distribution(jdkDist.name)
-                    excluded.update([d.output_dir() for d in dist.sorted_deps()])
-                cp = os.pathsep.join([e for e in cp.split(os.pathsep) if e not in excluded])
-                vmArgs[cpIndex] = cp
-
-            # Run the VM in a mode where application/test classes can
-            # access JVMCI loaded classes.
-            vmArgs = ['-XX:-UseJVMCIClassLoader'] + vmArgs
-
-        vm(vmArgs + [mainClass] + mainClassArgs)
-    mx_unittest.unittest(args, vmLauncher=vmLauncher)
-
-def shortunittest(args):
-    """alias for 'unittest --whitelist test/whitelist_shortunittest.txt'"""
-
-    args = ['--whitelist', 'test/whitelist_shortunittest.txt'] + args
-    unittest(args)
-
->>>>>>> 562a67a8
 def microbench(args):
     """run JMH microbenchmark projects"""
     vmArgs, jmhArgs = mx.extract_VM_args(args, useDoubleDash=True)
@@ -1183,231 +383,12 @@
     if resultFile:
         with open(resultFile, 'w') as f:
             f.write(json.dumps(results))
-<<<<<<< HEAD
     if resultFileCSV:
         with open(resultFileCSV, 'w') as f:
             for key1, value1 in results.iteritems():
                 f.write('%s;\n' % (str(key1)))
                 for key2, value2 in sorted(value1.iteritems()):
                     f.write('%s; %s;\n' % (str(key2), str(value2)))
-=======
-
-def _get_jmh_path():
-    path = mx.get_env('JMH_BENCHMARKS', None)
-    if not path:
-        probe = join(dirname(_graal_home), 'java-benchmarks')
-        if exists(probe):
-            path = probe
-
-    if not path:
-        mx.abort("Please set the JMH_BENCHMARKS environment variable to point to the java-benchmarks workspace")
-    if not exists(path):
-        mx.abort("The directory denoted by the JMH_BENCHMARKS environment variable does not exist: " + path)
-    return path
-
-def makejmhdeps(args):
-    """creates and installs Maven dependencies required by the JMH benchmarks
-
-    The dependencies are specified by files named pom.mxdeps in the
-    JMH directory tree. Each such file contains a list of dependencies
-    defined in JSON format. For example:
-
-    '[{"artifactId" : "compiler.test", "groupId" : "com.oracle.graal", "deps" : ["com.oracle.graal.compiler.test"]}]'
-
-    will result in a dependency being installed in the local Maven repository
-    that can be referenced in a pom.xml file as follows:
-
-          <dependency>
-            <groupId>com.oracle.graal</groupId>
-            <artifactId>compiler.test</artifactId>
-            <version>1.0-SNAPSHOT</version>
-          </dependency>"""
-
-    parser = ArgumentParser(prog='mx makejmhdeps')
-    parser.add_argument('-s', '--settings', help='alternative path for Maven user settings file', metavar='<path>')
-    parser.add_argument('-p', '--permissive', action='store_true', help='issue note instead of error if a Maven dependency cannot be built due to missing projects/libraries')
-    args = parser.parse_args(args)
-
-    def makejmhdep(artifactId, groupId, deps):
-        graalSuite = mx.suite("graal")
-        path = artifactId + '.jar'
-        if args.permissive:
-            allDeps = []
-            for name in deps:
-                dist = mx.distribution(name, fatalIfMissing=False)
-                if dist:
-                    allDeps = allDeps + [d.name for d in dist.sorted_deps(transitive=True)]
-                else:
-                    if not mx.project(name, fatalIfMissing=False):
-                        if not mx.library(name, fatalIfMissing=False):
-                            mx.log('Skipping dependency ' + groupId + '.' + artifactId + ' as ' + name + ' cannot be resolved')
-                            return
-                    allDeps.append(name)
-        d = mx.Distribution(graalSuite, name=artifactId, path=path, sourcesPath=path, deps=allDeps, mainClass=None, excludedDependencies=[], distDependencies=[], javaCompliance=None)
-        d.make_archive()
-        env = os.environ.copy()
-        env['JAVA_HOME'] = _jdk(vmToCheck='server')
-        env['MAVEN_OPTS'] = '-server -XX:-UseJVMCIClassLoader'
-        cmd = ['mvn', 'install:install-file', '-DgroupId=' + groupId, '-DartifactId=' + artifactId,
-               '-Dversion=1.0-SNAPSHOT', '-Dpackaging=jar', '-Dfile=' + d.path]
-        if not mx._opts.verbose:
-            cmd.append('-q')
-        if args.settings:
-            cmd = cmd + ['-s', args.settings]
-        mx.run(cmd, env=env)
-        os.unlink(d.path)
-
-    jmhPath = _get_jmh_path()
-    for root, _, filenames in os.walk(jmhPath):
-        for f in [join(root, n) for n in filenames if n == 'pom.mxdeps']:
-            mx.logv('[processing ' + f + ']')
-            try:
-                with open(f) as fp:
-                    for d in json.load(fp):
-                        artifactId = d['artifactId']
-                        groupId = d['groupId']
-                        deps = d['deps']
-                        makejmhdep(artifactId, groupId, deps)
-            except ValueError as e:
-                mx.abort('Error parsing {0}:\n{1}'.format(f, e))
-
-def buildjmh(args):
-    """build the JMH benchmarks"""
-
-    parser = ArgumentParser(prog='mx buildjmh')
-    parser.add_argument('-s', '--settings', help='alternative path for Maven user settings file', metavar='<path>')
-    parser.add_argument('-c', action='store_true', dest='clean', help='clean before building')
-    args = parser.parse_args(args)
-
-    jmhPath = _get_jmh_path()
-    mx.log('JMH benchmarks: ' + jmhPath)
-
-    # Ensure the mx injected dependencies are up to date
-    makejmhdeps(['-p'] + (['-s', args.settings] if args.settings else []))
-
-    timestamp = mx.TimeStampFile(join(_suite.mxDir, 'jmh', jmhPath.replace(os.sep, '_') + '.timestamp'))
-    mustBuild = args.clean
-    if not mustBuild:
-        try:
-            hgfiles = [join(jmhPath, f) for f in subprocess.check_output(['hg', '-R', jmhPath, 'locate']).split('\n')]
-            mustBuild = timestamp.isOlderThan(hgfiles)
-        except:
-            # not a Mercurial repository or hg commands are not available.
-            mustBuild = True
-
-    if mustBuild:
-        buildOutput = []
-        def _redirect(x):
-            if mx._opts.verbose:
-                mx.log(x[:-1])
-            else:
-                buildOutput.append(x)
-        env = os.environ.copy()
-        env['JAVA_HOME'] = _jdk(vmToCheck='server')
-        env['MAVEN_OPTS'] = '-server -XX:-UseJVMCIClassLoader'
-        mx.log("Building benchmarks...")
-        cmd = ['mvn']
-        if args.settings:
-            cmd = cmd + ['-s', args.settings]
-        if args.clean:
-            cmd.append('clean')
-        cmd.append('package')
-        retcode = mx.run(cmd, cwd=jmhPath, out=_redirect, env=env, nonZeroIsFatal=False)
-        if retcode != 0:
-            mx.log(''.join(buildOutput))
-            mx.abort(retcode)
-        timestamp.touch()
-    else:
-        mx.logv('[all Mercurial controlled files in ' + jmhPath + ' are older than ' + timestamp.path + ' - skipping build]')
-
-def jmh(args):
-    """run the JMH benchmarks
-
-    This command respects the standard --vm and --vmbuild options
-    for choosing which VM to run the benchmarks with."""
-    if '-h' in args:
-        mx.help_(['jmh'])
-        mx.abort(1)
-
-    vmArgs, benchmarksAndJsons = mx.extract_VM_args(args)
-    if isJVMCIEnabled(_get_vm()) and  '-XX:-UseJVMCIClassLoader' not in vmArgs:
-        vmArgs = ['-XX:-UseJVMCIClassLoader'] + vmArgs
-
-    benchmarks = [b for b in benchmarksAndJsons if not b.startswith('{')]
-    jmhArgJsons = [b for b in benchmarksAndJsons if b.startswith('{')]
-    jmhOutDir = join(_suite.mxDir, 'jmh')
-    if not exists(jmhOutDir):
-        os.makedirs(jmhOutDir)
-    jmhOut = join(jmhOutDir, 'jmh.out')
-    jmhArgs = {'-rff' : jmhOut, '-v' : 'EXTRA' if mx._opts.verbose else 'NORMAL'}
-
-    # e.g. '{"-wi" : 20}'
-    for j in jmhArgJsons:
-        try:
-            for n, v in json.loads(j).iteritems():
-                if v is None:
-                    del jmhArgs[n]
-                else:
-                    jmhArgs[n] = v
-        except ValueError as e:
-            mx.abort('error parsing JSON input: {0}\n{1}'.format(j, e))
-
-    jmhPath = _get_jmh_path()
-    mx.log('Using benchmarks in ' + jmhPath)
-
-    matchedSuites = set()
-    numBench = [0]
-    for micros in os.listdir(jmhPath):
-        absoluteMicro = os.path.join(jmhPath, micros)
-        if not os.path.isdir(absoluteMicro):
-            continue
-        if not micros.startswith("micros-"):
-            mx.logv('JMH: ignored ' + absoluteMicro + " because it doesn't start with 'micros-'")
-            continue
-
-        microJar = os.path.join(absoluteMicro, "target", "microbenchmarks.jar")
-        if not exists(microJar):
-            mx.log('Missing ' + microJar + ' - please run "mx buildjmh"')
-            continue
-        if benchmarks:
-            def _addBenchmark(x):
-                if x.startswith("Benchmark:"):
-                    return
-                match = False
-                for b in benchmarks:
-                    match = match or (b in x)
-
-                if match:
-                    numBench[0] += 1
-                    matchedSuites.add(micros)
-
-            mx.run_java(['-jar', microJar, "-l"], cwd=jmhPath, out=_addBenchmark, addDefaultArgs=False)
-        else:
-            matchedSuites.add(micros)
-
-    mx.logv("matchedSuites: " + str(matchedSuites))
-    plural = 's' if not benchmarks or numBench[0] > 1 else ''
-    number = str(numBench[0]) if benchmarks else "all"
-    mx.log("Running " + number + " benchmark" + plural + '...')
-
-    regex = []
-    if benchmarks:
-        regex.append(r".*(" + "|".join(benchmarks) + ").*")
-
-    for suite in matchedSuites:
-        absoluteMicro = os.path.join(jmhPath, suite)
-        (pfx, exe, vm, forkedVmArgs, _) = _parseVmArgs(vmArgs)
-        if pfx:
-            mx.log("JMH ignores prefix: \"" + ' '.join(pfx) + "\"")
-        javaArgs = ['-jar', os.path.join(absoluteMicro, "target", "microbenchmarks.jar"),
-                    '--jvm', exe,
-                    '--jvmArgs', ' '.join(["-" + vm] + forkedVmArgs)]
-        for k, v in jmhArgs.iteritems():
-            javaArgs.append(k)
-            if len(str(v)):
-                javaArgs.append(str(v))
-        mx.run_java(javaArgs + regex, addDefaultArgs=False, cwd=jmhPath)
->>>>>>> 562a67a8
 
 def specjvm2008(args):
     """run one or more SPECjvm2008 benchmarks"""
