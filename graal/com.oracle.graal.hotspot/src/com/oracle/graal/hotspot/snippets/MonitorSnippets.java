/*
 * Copyright (c) 2012, Oracle and/or its affiliates. All rights reserved.
 * DO NOT ALTER OR REMOVE COPYRIGHT NOTICES OR THIS FILE HEADER.
 *
 * This code is free software; you can redistribute it and/or modify it
 * under the terms of the GNU General Public License version 2 only, as
 * published by the Free Software Foundation.
 *
 * This code is distributed in the hope that it will be useful, but WITHOUT
 * ANY WARRANTY; without even the implied warranty of MERCHANTABILITY or
 * FITNESS FOR A PARTICULAR PURPOSE.  See the GNU General Public License
 * version 2 for more details (a copy is included in the LICENSE file that
 * accompanied this code).
 *
 * You should have received a copy of the GNU General Public License version
 * 2 along with this work; if not, write to the Free Software Foundation,
 * Inc., 51 Franklin St, Fifth Floor, Boston, MA 02110-1301 USA.
 *
 * Please contact Oracle, 500 Oracle Parkway, Redwood Shores, CA 94065 USA
 * or visit www.oracle.com if you need additional information or have any
 * questions.
 */
package com.oracle.graal.hotspot.snippets;

import static com.oracle.graal.hotspot.nodes.BeginLockScopeNode.*;
import static com.oracle.graal.hotspot.nodes.DirectCompareAndSwapNode.*;
import static com.oracle.graal.hotspot.nodes.EndLockScopeNode.*;
import static com.oracle.graal.hotspot.nodes.VMErrorNode.*;
import static com.oracle.graal.hotspot.snippets.HotSpotSnippetUtils.*;
import static com.oracle.graal.snippets.SnippetTemplate.*;
import static com.oracle.graal.snippets.nodes.DirectObjectStoreNode.*;

import java.util.*;

import com.oracle.graal.api.code.*;
import com.oracle.graal.api.meta.*;
import com.oracle.graal.graph.*;
import com.oracle.graal.graph.Node.NodeIntrinsic;
import com.oracle.graal.graph.iterators.*;
import com.oracle.graal.hotspot.nodes.*;
import com.oracle.graal.nodes.*;
import com.oracle.graal.nodes.extended.*;
import com.oracle.graal.nodes.java.*;
import com.oracle.graal.nodes.java.MethodCallTargetNode.InvokeKind;
import com.oracle.graal.nodes.spi.*;
import com.oracle.graal.phases.common.*;
import com.oracle.graal.snippets.*;
import com.oracle.graal.snippets.Snippet.ConstantParameter;
import com.oracle.graal.snippets.Snippet.Parameter;
import com.oracle.graal.snippets.SnippetTemplate.AbstractTemplates;
import com.oracle.graal.snippets.SnippetTemplate.Arguments;
import com.oracle.graal.snippets.SnippetTemplate.Key;
import com.oracle.graal.snippets.nodes.*;

/**
 * Snippets used for implementing the monitorenter and monitorexit instructions.
 *
 * The locking algorithm used is described in the paper <a href="http://dl.acm.org/citation.cfm?id=1167515.1167496">
 * Eliminating synchronization-related atomic operations with biased locking and bulk rebiasing</a>
 * by Kenneth Russell and David Detlefs.
 */
public class MonitorSnippets implements SnippetsInterface {

    /**
     * Monitor operations on objects whose type contains this substring will be traced.
     */
    private static final String TRACE_TYPE_FILTER = System.getProperty("graal.monitors.trace.typeFilter");

    /**
     * Monitor operations in methods whose fully qualified name contains this substring will be traced.
     */
    private static final String TRACE_METHOD_FILTER = System.getProperty("graal.monitors.trace.methodFilter");

    public static final boolean CHECK_BALANCED_MONITORS = Boolean.getBoolean("graal.monitors.checkBalanced");

    @Snippet
    public static void monitorenter(@Parameter("object") Object object, @ConstantParameter("checkNull") boolean checkNull, @ConstantParameter("trace") boolean trace) {
        verifyOop(object);

        if (checkNull && object == null) {
            DeoptimizeNode.deopt(DeoptimizationAction.InvalidateReprofile, DeoptimizationReason.NullCheckException);
        }

        // Load the mark word - this includes a null-check on object
        final Word mark = loadWordFromObject(object, markOffset());

        final Word lock = beginLockScope(false);

        trace(trace, "           object: 0x%016lx\n", Word.fromObject(object).toLong());
        trace(trace, "             lock: 0x%016lx\n", lock.toLong());
        trace(trace, "             mark: 0x%016lx\n", mark.toLong());

        incCounter();

        if (useBiasedLocking()) {
            // See whether the lock is currently biased toward our thread and
            // whether the epoch is still valid.
            // Note that the runtime guarantees sufficient alignment of JavaThread
            // pointers to allow age to be placed into low bits.
            final Word biasableLockBits = mark.and(biasedLockMaskInPlace());

            // First check to see whether biasing is enabled for this object
            if (biasableLockBits.toLong() != biasedLockPattern()) {
                // Biasing not enabled -> fall through to lightweight locking
            } else {
                // The bias pattern is present in the object's mark word. Need to check
                // whether the bias owner and the epoch are both still current.
                Word hub = loadHub(object);
                final Word prototypeMarkWord = loadWordFromWord(hub, prototypeMarkWordOffset());
                final Word thread = thread();
                final Word tmp = prototypeMarkWord.or(thread).xor(mark).and(~ageMaskInPlace());
                trace(trace, "prototypeMarkWord: 0x%016lx\n", prototypeMarkWord.toLong());
                trace(trace, "           thread: 0x%016lx\n", thread.toLong());
                trace(trace, "              tmp: 0x%016lx\n", tmp.toLong());
                if (tmp == Word.zero()) {
                    // Object is already biased to current thread -> done
                    trace(trace, "+lock{bias:existing}", object);
                    return;
                }

                // At this point we know that the mark word has the bias pattern and
                // that we are not the bias owner in the current epoch. We need to
                // figure out more details about the state of the mark word in order to
                // know what operations can be legally performed on the object's
                // mark word.

                // If the low three bits in the xor result aren't clear, that means
                // the prototype header is no longer biasable and we have to revoke
                // the bias on this object.
                if (tmp.and(biasedLockMaskInPlace()) == Word.zero()) {
                    // Biasing is still enabled for object's type. See whether the
                    // epoch of the current bias is still valid, meaning that the epoch
                    // bits of the mark word are equal to the epoch bits of the
                    // prototype mark word. (Note that the prototype mark word's epoch bits
                    // only change at a safepoint.) If not, attempt to rebias the object
                    // toward the current thread. Note that we must be absolutely sure
                    // that the current epoch is invalid in order to do this because
                    // otherwise the manipulations it performs on the mark word are
                    // illegal.
                    if (tmp.and(epochMaskInPlace()) == Word.zero()) {
                        // The epoch of the current bias is still valid but we know nothing
                        // about the owner; it might be set or it might be clear. Try to
                        // acquire the bias of the object using an atomic operation. If this
                        // fails we will go in to the runtime to revoke the object's bias.
                        // Note that we first construct the presumed unbiased header so we
                        // don't accidentally blow away another thread's valid bias.
                        Word unbiasedMark = mark.and(biasedLockMaskInPlace() | ageMaskInPlace() | epochMaskInPlace());
                        Word biasedMark = unbiasedMark.or(thread);
                        trace(trace, "     unbiasedMark: 0x%016lx\n", unbiasedMark.toLong());
                        trace(trace, "       biasedMark: 0x%016lx\n", biasedMark.toLong());
                        if (compareAndSwap(object, markOffset(), unbiasedMark, biasedMark) == unbiasedMark) {
                            // Object is now biased to current thread -> done
                            trace(trace, "+lock{bias:acquired}", object);
                            return;
                        }
                        // If the biasing toward our thread failed, this means that another thread
                        // owns the bias and we need to revoke that bias. The revocation will occur
                        // in the interpreter runtime.
                        trace(trace, "+lock{stub:revoke}", object);
                        MonitorEnterStubCall.call(object, lock);
                        return;
                    } else {
                        // At this point we know the epoch has expired, meaning that the
                        // current bias owner, if any, is actually invalid. Under these
                        // circumstances _only_, are we allowed to use the current mark word
                        // value as the comparison value when doing the CAS to acquire the
                        // bias in the current epoch. In other words, we allow transfer of
                        // the bias from one thread to another directly in this situation.
                        Word biasedMark = prototypeMarkWord.or(thread);
                        trace(trace, "       biasedMark: 0x%016lx\n", biasedMark.toLong());
                        if (compareAndSwap(object, markOffset(), mark, biasedMark) == mark) {
                            // Object is now biased to current thread -> done
                            trace(trace, "+lock{bias:transfer}", object);
                            return;
                        }
                        // If the biasing toward our thread failed, then another thread
                        // succeeded in biasing it toward itself and we need to revoke that
                        // bias. The revocation will occur in the runtime in the slow case.
                        trace(trace, "+lock{stub:epoch-expired}", object);
                        MonitorEnterStubCall.call(object, lock);
                        return;
                    }
                } else {
                    // The prototype mark word doesn't have the bias bit set any
                    // more, indicating that objects of this data type are not supposed
                    // to be biased any more. We are going to try to reset the mark of
                    // this object to the prototype value and fall through to the
                    // CAS-based locking scheme. Note that if our CAS fails, it means
                    // that another thread raced us for the privilege of revoking the
                    // bias of this particular object, so it's okay to continue in the
                    // normal locking code.
                    Word result = compareAndSwap(object, markOffset(), mark, prototypeMarkWord);

                    // Fall through to the normal CAS-based lock, because no matter what
                    // the result of the above CAS, some thread must have succeeded in
                    // removing the bias bit from the object's header.

                    if (ENABLE_BREAKPOINT) {
                        bkpt(object, mark, tmp, result);
                    }
                }
            }
        }

        // Create the unlocked mark word pattern
        Word unlockedMark = mark.or(unlockedMask());
        trace(trace, "     unlockedMark: 0x%016lx\n", unlockedMark.toLong());

        // Copy this unlocked mark word into the lock slot on the stack
        storeWord(lock, lockDisplacedMarkOffset(), 0, unlockedMark);

        // Test if the object's mark word is unlocked, and if so, store the
        // (address of) the lock slot into the object's mark word.
        Word currentMark = compareAndSwap(object, markOffset(), unlockedMark, lock);
        if (currentMark != unlockedMark) {
            trace(trace, "      currentMark: 0x%016lx\n", currentMark.toLong());
            // The mark word in the object header was not the same.
            // Either the object is locked by another thread or is already locked
            // by the current thread. The latter is true if the mark word
            // is a stack pointer into the current thread's stack, i.e.:
            //
            //   1) (currentMark & aligned_mask) == 0
            //   2)  rsp <= currentMark
            //   3)  currentMark <= rsp + page_size
            //
            // These 3 tests can be done by evaluating the following expression:
            //
            //   (currentMark - rsp) & (aligned_mask - page_size)
            //
            // assuming both the stack pointer and page_size have their least
            // significant 2 bits cleared and page_size is a power of 2
            final Word alignedMask = Word.fromInt(wordSize() - 1);
            final Word stackPointer = stackPointer();
            if (currentMark.minus(stackPointer).and(alignedMask.minus(pageSize())) != Word.zero()) {
                // Most likely not a recursive lock, go into a slow runtime call
                trace(trace, "+lock{stub:failed-cas}", object);
                MonitorEnterStubCall.call(object, lock);
                return;
            } else {
                // Recursively locked => write 0 to the lock slot
                storeWord(lock, lockDisplacedMarkOffset(), 0, Word.zero());
                trace(trace, "+lock{recursive}", object);
            }
        } else {
            trace(trace, "+lock{cas}", object);
        }
    }

    @Snippet
    public static void monitorenterEliminated() {
        incCounter();
        beginLockScope(true);
    }

    /**
     * Calls straight out to the monitorenter stub.
     */
    @Snippet
    public static void monitorenterStub(@Parameter("object") Object object, @ConstantParameter("checkNull") boolean checkNull, @ConstantParameter("trace") boolean trace) {
        verifyOop(object);
        incCounter();
        if (checkNull && object == null) {
            DeoptimizeNode.deopt(DeoptimizationAction.InvalidateReprofile, DeoptimizationReason.NullCheckException);
        }
        // BeginLockScope nodes do not read from object so a use of object
        // cannot float about the null check above
        final Word lock = beginLockScope(false);
        trace(trace, "+lock{stub}", object);
        MonitorEnterStubCall.call(object, lock);
    }

    @Snippet
    public static void monitorexit(@Parameter("object") Object object, @ConstantParameter("trace") boolean trace) {
        trace(trace, "           object: 0x%016lx\n", Word.fromObject(object).toLong());
        if (useBiasedLocking()) {
            // Check for biased locking unlock case, which is a no-op
            // Note: we do not have to check the thread ID for two reasons.
            // First, the interpreter checks for IllegalMonitorStateException at
            // a higher level. Second, if the bias was revoked while we held the
            // lock, the object could not be rebiased toward another thread, so
            // the bias bit would be clear.
            final Word mark = loadWordFromObject(object, markOffset());
            trace(trace, "             mark: 0x%016lx\n", mark.toLong());
            if (mark.and(biasedLockMaskInPlace()).toLong() == biasedLockPattern()) {
                endLockScope();
                decCounter();
                trace(trace, "-lock{bias}", object);
                return;
            }
        }

        final Word lock = CurrentLockNode.currentLock();

        // Load displaced mark
        final Word displacedMark = loadWordFromWord(lock, lockDisplacedMarkOffset());
        trace(trace, "    displacedMark: 0x%016lx\n", displacedMark.toLong());

        if (displacedMark == Word.zero()) {
            // Recursive locking => done
            trace(trace, "-lock{recursive}", object);
        } else {
            verifyOop(object);
            // Test if object's mark word is pointing to the displaced mark word, and if so, restore
            // the displaced mark in the object - if the object's mark word is not pointing to
            // the displaced mark word, do unlocking via runtime call.
            if (DirectCompareAndSwapNode.compareAndSwap(object, markOffset(), lock, displacedMark) != lock) {
              // The object's mark word was not pointing to the displaced header,
              // we do unlocking via runtime call.
                trace(trace, "-lock{stub}", object);
                MonitorExitStubCall.call(object);
            } else {
                trace(trace, "-lock{cas}", object);
            }
        }
        endLockScope();
        decCounter();
    }

    /**
     * Calls straight out to the monitorexit stub.
     */
    @Snippet
    public static void monitorexitStub(@Parameter("object") Object object, @ConstantParameter("trace") boolean trace) {
        verifyOop(object);
        trace(trace, "-lock{stub}", object);
        MonitorExitStubCall.call(object);
        endLockScope();
        decCounter();
    }

    @Snippet
    public static void monitorexitEliminated() {
        endLockScope();
        decCounter();
    }

    private static void trace(boolean enabled, String action, Object object) {
        if (enabled) {
            Log.print(action);
            Log.print(' ');
            Log.printlnObject(object);
        }
    }

    private static void trace(boolean enabled, String format, long value) {
        if (enabled) {
            Log.printf(format, value);
        }
    }

    /**
     * Leaving the breakpoint code in to provide an example of how to use the {@link BreakpointNode} intrinsic.
     */
    private static final boolean ENABLE_BREAKPOINT = false;

    @NodeIntrinsic(BreakpointNode.class)
    static native void bkpt(Object object, Word mark, Word tmp, Word value);

    private static void incCounter() {
        if (CHECK_BALANCED_MONITORS) {
            final Word counter = MonitorCounterNode.counter();
            final int count = UnsafeLoadNode.load(counter, 0, 0, Kind.Int);
            DirectObjectStoreNode.storeInt(counter, 0, 0, count + 1);
        }
    }

    private static void decCounter() {
        if (CHECK_BALANCED_MONITORS) {
            final Word counter = MonitorCounterNode.counter();
            final int count = UnsafeLoadNode.load(counter, 0, 0, Kind.Int);
            DirectObjectStoreNode.storeInt(counter, 0, 0, count - 1);
        }
    }

    @Snippet
    private static void initCounter() {
        final Word counter = MonitorCounterNode.counter();
        DirectObjectStoreNode.storeInt(counter, 0, 0, 0);
    }

    @Snippet
    private static void checkCounter(String errMsg) {
        final Word counter = MonitorCounterNode.counter();
        final int count = UnsafeLoadNode.load(counter, 0, 0, Kind.Int);
        if (count != 0) {
            vmError(errMsg, count);
        }
    }

    public static class Templates extends AbstractTemplates<MonitorSnippets> {

        private final ResolvedJavaMethod monitorenter;
        private final ResolvedJavaMethod monitorexit;
        private final ResolvedJavaMethod monitorenterStub;
        private final ResolvedJavaMethod monitorexitStub;
        private final ResolvedJavaMethod monitorenterEliminated;
        private final ResolvedJavaMethod monitorexitEliminated;
        private final ResolvedJavaMethod initCounter;
        private final ResolvedJavaMethod checkCounter;
        private final boolean useFastLocking;

<<<<<<< HEAD
        public Templates(CodeCacheProvider runtime, Assumptions assumptions, boolean useFastLocking) {
            super(runtime, assumptions, MonitorSnippets.class);
=======
        public Templates(CodeCacheProvider runtime, TargetDescription target, boolean useFastLocking) {
            super(runtime, target, MonitorSnippets.class);
>>>>>>> 285d9d20
            monitorenter = snippet("monitorenter", Object.class, boolean.class, boolean.class);
            monitorexit = snippet("monitorexit", Object.class, boolean.class);
            monitorenterStub = snippet("monitorenterStub", Object.class, boolean.class, boolean.class);
            monitorexitStub = snippet("monitorexitStub", Object.class, boolean.class);
            monitorenterEliminated = snippet("monitorenterEliminated");
            monitorexitEliminated = snippet("monitorexitEliminated");
            initCounter = snippet("initCounter");
            checkCounter = snippet("checkCounter", String.class);
            this.useFastLocking = useFastLocking;
        }

        public void lower(MonitorEnterNode monitorenterNode, @SuppressWarnings("unused") LoweringTool tool) {
            StructuredGraph graph = (StructuredGraph) monitorenterNode.graph();

            checkBalancedMonitors(graph);

            FrameState stateAfter = monitorenterNode.stateAfter();
            boolean eliminated = monitorenterNode.eliminated();
            ResolvedJavaMethod method = eliminated ? monitorenterEliminated : useFastLocking ? monitorenter : monitorenterStub;
            boolean checkNull = !monitorenterNode.object().stamp().nonNull();
            Key key = new Key(method);
            if (method != monitorenterEliminated) {
                key.add("checkNull", checkNull);
            }
            if (!eliminated) {
                key.add("trace", isTracingEnabledForType(monitorenterNode.object()) ||
                                 isTracingEnabledForMethod(stateAfter.method()) ||
                                 isTracingEnabledForMethod(graph.method()));
            }

            Arguments arguments = new Arguments();
            if (!eliminated) {
                arguments.add("object", monitorenterNode.object());
            }
            SnippetTemplate template = cache.get(key, assumptions);
            Map<Node, Node> nodes = template.instantiate(runtime, monitorenterNode, DEFAULT_REPLACER, arguments);
            for (Node n : nodes.values()) {
                if (n instanceof BeginLockScopeNode) {
                    BeginLockScopeNode begin = (BeginLockScopeNode) n;
                    begin.setStateAfter(stateAfter);
                }
            }
        }

        public void lower(MonitorExitNode monitorexitNode, @SuppressWarnings("unused") LoweringTool tool) {
            StructuredGraph graph = (StructuredGraph) monitorexitNode.graph();
            FrameState stateAfter = monitorexitNode.stateAfter();
            boolean eliminated = monitorexitNode.eliminated();
            ResolvedJavaMethod method = eliminated ? monitorexitEliminated : useFastLocking ? monitorexit : monitorexitStub;
            Key key = new Key(method);
            if (!eliminated) {
                key.add("trace", isTracingEnabledForType(monitorexitNode.object()) ||
                                 isTracingEnabledForMethod(stateAfter.method()) ||
                                 isTracingEnabledForMethod(graph.method()));
            }
            Arguments arguments = new Arguments();
            if (!eliminated) {
                arguments.add("object", monitorexitNode.object());
            }
            SnippetTemplate template = cache.get(key, assumptions);
            Map<Node, Node> nodes = template.instantiate(runtime, monitorexitNode, DEFAULT_REPLACER, arguments);
            for (Node n : nodes.values()) {
                if (n instanceof EndLockScopeNode) {
                    EndLockScopeNode end = (EndLockScopeNode) n;
                    end.setStateAfter(stateAfter);
                }
            }
        }

        static boolean isTracingEnabledForType(ValueNode object) {
            ResolvedJavaType type = object.objectStamp().type();
            if (TRACE_TYPE_FILTER == null) {
                return false;
            } else {
                if (TRACE_TYPE_FILTER.length() == 0) {
                    return true;
                }
                if (type == null) {
                    return false;
                }
                return (type.getName().contains(TRACE_TYPE_FILTER));
            }
        }

        static boolean isTracingEnabledForMethod(ResolvedJavaMethod method) {
            if (TRACE_METHOD_FILTER == null) {
                return false;
            } else {
                if (TRACE_METHOD_FILTER.length() == 0) {
                    return true;
                }
                if (method == null) {
                    return false;
                }
                return (MetaUtil.format("%H.%n", method).contains(TRACE_METHOD_FILTER));
            }
        }

        /**
         * If balanced monitor checking is enabled then nodes are inserted at the start and
         * all return points of the graph to initialize and check the monitor counter
         * respectively.
         */
        private void checkBalancedMonitors(StructuredGraph graph) {
            if (CHECK_BALANCED_MONITORS) {
                NodeIterable<MonitorCounterNode> nodes = graph.getNodes().filter(MonitorCounterNode.class);
                if (nodes.isEmpty()) {
                    // Only insert the nodes if this is the first monitorenter being lowered.
                    JavaType returnType = initCounter.getSignature().getReturnType(initCounter.getDeclaringClass());
                    MethodCallTargetNode callTarget = graph.add(new MethodCallTargetNode(InvokeKind.Static, initCounter, new ValueNode[0], returnType));
                    InvokeNode invoke = graph.add(new InvokeNode(callTarget, 0, -1));
                    invoke.setStateAfter(graph.start().stateAfter());
                    graph.addAfterFixed(graph.start(), invoke);
                    StructuredGraph inlineeGraph = (StructuredGraph) initCounter.getCompilerStorage().get(Graph.class);
                    InliningUtil.inline(invoke, inlineeGraph, false);

                    List<ReturnNode> rets = graph.getNodes().filter(ReturnNode.class).snapshot();
                    for (ReturnNode ret : rets) {
                        returnType = checkCounter.getSignature().getReturnType(checkCounter.getDeclaringClass());
                        ConstantNode errMsg = ConstantNode.forObject("unbalanced monitors in " + MetaUtil.format("%H.%n(%p)", graph.method()) + ", count = %d", runtime, graph);
                        callTarget = graph.add(new MethodCallTargetNode(InvokeKind.Static, checkCounter, new ValueNode[] {errMsg}, returnType));
                        invoke = graph.add(new InvokeNode(callTarget, 0, -1));
                        List<ValueNode> stack = Collections.emptyList();
                        FrameState stateAfter = new FrameState(graph.method(), FrameState.AFTER_BCI, new ValueNode[0], stack, new ValueNode[0], false, false);
                        invoke.setStateAfter(graph.add(stateAfter));
                        graph.addBeforeFixed(ret, invoke);
                        inlineeGraph = (StructuredGraph) checkCounter.getCompilerStorage().get(Graph.class);
                        InliningUtil.inline(invoke, inlineeGraph, false);
                    }
                }
            }
        }
    }
}<|MERGE_RESOLUTION|>--- conflicted
+++ resolved
@@ -399,13 +399,8 @@
         private final ResolvedJavaMethod checkCounter;
         private final boolean useFastLocking;
 
-<<<<<<< HEAD
-        public Templates(CodeCacheProvider runtime, Assumptions assumptions, boolean useFastLocking) {
-            super(runtime, assumptions, MonitorSnippets.class);
-=======
-        public Templates(CodeCacheProvider runtime, TargetDescription target, boolean useFastLocking) {
-            super(runtime, target, MonitorSnippets.class);
->>>>>>> 285d9d20
+        public Templates(CodeCacheProvider runtime, Assumptions assumptions, TargetDescription target, boolean useFastLocking) {
+            super(runtime, assumptions, target, MonitorSnippets.class);
             monitorenter = snippet("monitorenter", Object.class, boolean.class, boolean.class);
             monitorexit = snippet("monitorexit", Object.class, boolean.class);
             monitorenterStub = snippet("monitorenterStub", Object.class, boolean.class, boolean.class);
