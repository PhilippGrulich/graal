--- conflicted
+++ resolved
@@ -124,13 +124,8 @@
         for (Node node : graph.getNodes()) {
             if (!flood.isMarked(node)) {
                 node.markDeleted();
-<<<<<<< HEAD
                 node.applyInputs(consumer);
-                metricNodesRemoved.increment();
-=======
-                node.acceptInputs(consumer);
                 counterNodesRemoved.increment();
->>>>>>> 5031f6dc
             }
         }
     }
