/*
 * Copyright (c) 2016, Oracle and/or its affiliates.
 *
 * All rights reserved.
 *
 * Redistribution and use in source and binary forms, with or without modification, are
 * permitted provided that the following conditions are met:
 *
 * 1. Redistributions of source code must retain the above copyright notice, this list of
 * conditions and the following disclaimer.
 *
 * 2. Redistributions in binary form must reproduce the above copyright notice, this list of
 * conditions and the following disclaimer in the documentation and/or other materials provided
 * with the distribution.
 *
 * 3. Neither the name of the copyright holder nor the names of its contributors may be used to
 * endorse or promote products derived from this software without specific prior written
 * permission.
 *
 * THIS SOFTWARE IS PROVIDED BY THE COPYRIGHT HOLDERS AND CONTRIBUTORS "AS IS" AND ANY EXPRESS
 * OR IMPLIED WARRANTIES, INCLUDING, BUT NOT LIMITED TO, THE IMPLIED WARRANTIES OF
 * MERCHANTABILITY AND FITNESS FOR A PARTICULAR PURPOSE ARE DISCLAIMED. IN NO EVENT SHALL THE
 * COPYRIGHT HOLDER OR CONTRIBUTORS BE LIABLE FOR ANY DIRECT, INDIRECT, INCIDENTAL, SPECIAL,
 * EXEMPLARY, OR CONSEQUENTIAL DAMAGES (INCLUDING, BUT NOT LIMITED TO, PROCUREMENT OF SUBSTITUTE
 * GOODS OR SERVICES; LOSS OF USE, DATA, OR PROFITS; OR BUSINESS INTERRUPTION) HOWEVER CAUSED
 * AND ON ANY THEORY OF LIABILITY, WHETHER IN CONTRACT, STRICT LIABILITY, OR TORT (INCLUDING
 * NEGLIGENCE OR OTHERWISE) ARISING IN ANY WAY OUT OF THE USE OF THIS SOFTWARE, EVEN IF ADVISED
 * OF THE POSSIBILITY OF SUCH DAMAGE.
 */
package com.oracle.truffle.llvm.test.interop;

import java.io.File;
import java.io.IOException;
import java.lang.ref.Reference;
import java.lang.ref.WeakReference;
import java.util.List;

import org.junit.Assert;
import org.junit.Ignore;
import org.junit.Test;

import com.oracle.truffle.api.interop.TruffleObject;
import com.oracle.truffle.api.interop.java.JavaInterop;
import com.oracle.truffle.api.source.Source;
import com.oracle.truffle.api.vm.PolyglotEngine;
import com.oracle.truffle.api.vm.PolyglotEngine.Builder;
import com.oracle.truffle.llvm.test.LLVMPaths;
import com.oracle.truffle.llvm.tools.Clang;
import com.oracle.truffle.llvm.tools.Clang.ClangOptions;
import com.oracle.truffle.llvm.tools.Opt;
import com.oracle.truffle.llvm.tools.Opt.OptOptions;
import com.oracle.truffle.llvm.tools.Opt.OptOptions.Pass;

@SuppressWarnings({"static-method"})
public final class LLVMInteropTest {
    @Test
    public void test001() {
        Runner runner = new Runner("interop001");
        Assert.assertEquals(42, runner.run());
    }

    @Test
    public void test002() {
        Runner runner = new Runner("interop002");
        ClassA a = new ClassA();
        TruffleObject to = JavaInterop.asTruffleObject(a);
        runner.export(to, "foreign");
        Assert.assertEquals(42, runner.run());
    }

    @Test
    public void test003() {
        Runner runner = new Runner("interop003");
        ClassA a = new ClassA();
        TruffleObject to = JavaInterop.asTruffleObject(a);
        runner.export(to, "foreign");
        Assert.assertEquals(215, runner.run());
    }

    @Test
    public void test004() {
        Runner runner = new Runner("interop004");
        ClassB a = new ClassB();
        TruffleObject to = JavaInterop.asTruffleObject(a);
        runner.export(to, "foreign");
        Assert.assertEquals(73, runner.run());
    }

    @Test
    public void test005() {
        Runner runner = new Runner("interop005");
        ClassA a = new ClassA();
        TruffleObject to = JavaInterop.asTruffleObject(a);
        runner.export(to, "foreign");
        runner.run();

        Assert.assertEquals(a.valueBool, false);
        Assert.assertEquals(a.valueI, 2);
        Assert.assertEquals(a.valueB, 3);
        Assert.assertEquals(a.valueL, 4);
        Assert.assertEquals(a.valueF, 5.5, 0.1);
        Assert.assertEquals(a.valueD, 6.5, 0.1);
    }

    @Test
    public void test006() {
        Runner runner = new Runner("interop006");
        ClassB a = new ClassB();
        TruffleObject to = JavaInterop.asTruffleObject(a);
        runner.export(to, "foreign");
        runner.run();

        Assert.assertEquals(a.valueI[0], 1);
        Assert.assertEquals(a.valueI[1], 2);

        Assert.assertEquals(a.valueL[0], 3);
        Assert.assertEquals(a.valueL[1], 4);

        Assert.assertEquals(a.valueB[0], 5);
        Assert.assertEquals(a.valueB[1], 6);

        Assert.assertEquals(a.valueF[0], 7.5, 0.1);
        Assert.assertEquals(a.valueF[1], 8.5, 0.1);

        Assert.assertEquals(a.valueD[0], 9.5, 0.1);
        Assert.assertEquals(a.valueD[1], 10.5, 0.1);
    }

    @Test
    public void test007() {
        Runner runner = new Runner("interop007");
        ClassC a = new ClassC();
        TruffleObject to = JavaInterop.asTruffleObject(a);
        runner.export(to, "foreign");
        Assert.assertEquals(36, runner.run());

        Assert.assertEquals(a.valueI, 4);
        Assert.assertEquals(a.valueB, 3);
        Assert.assertEquals(a.valueL, 7);
        Assert.assertEquals(a.valueF, 10, 0.1);
        Assert.assertEquals(a.valueD, 12, 0.1);
    }

    @Test
    public void test008() {
        Runner runner = new Runner("interop008");
        TruffleObject to = JavaInterop.asTruffleFunction(FuncBInterface.class, (a, b) -> (byte) (a + b));
        runner.export(to, "foreign");
        Assert.assertEquals(42, runner.run());
    }

    @Test
    public void test009() {
        Runner runner = new Runner("interop009");
        TruffleObject to = JavaInterop.asTruffleFunction(FuncIInterface.class, (a, b) -> (a + b));
        runner.export(to, "foreign");
        Assert.assertEquals(42, runner.run());
    }

    @Test
    public void test010() {
        Runner runner = new Runner("interop010");
        TruffleObject to = JavaInterop.asTruffleFunction(FuncLInterface.class, (a, b) -> (a + b));
        runner.export(to, "foreign");
        Assert.assertEquals(42, runner.run());
    }

    @Test
    public void test011() {
        Runner runner = new Runner("interop011");
        TruffleObject to = JavaInterop.asTruffleFunction(FuncFInterface.class, (a, b) -> (a + b));
        runner.export(to, "foreign");
        Assert.assertEquals(42.0, runner.run(), 0.1);
    }

    @Test
    public void test012() {
        Runner runner = new Runner("interop012");
        TruffleObject to = JavaInterop.asTruffleFunction(FuncDInterface.class, (a, b) -> (a + b));
        runner.export(to, "foreign");
        Assert.assertEquals(42.0, runner.run(), 0.1);
    }

    @Test
    public void test013() {
        Runner runner = new Runner("interop013");
        TruffleObject to = JavaInterop.asTruffleObject(new MyBoxedInt());
        runner.export(to, "foreign");
        Assert.assertEquals(42, runner.run());
    }

    @Test
    public void test014() {
        Runner runner = new Runner("interop014");
        TruffleObject to = JavaInterop.asTruffleObject(new MyBoxedInt());
        runner.export(to, "foreign");
        Assert.assertEquals(42, runner.run(), 0.1);
    }

    @Test
    public void test015() {
        Runner runner = new Runner("interop015");
        TruffleObject to = JavaInterop.asTruffleFunction(FuncDInterface.class, (a, b) -> (a + b));
        runner.export(to, "foreign");
        Assert.assertEquals(42, runner.run(), 0.1);
    }

    @Test
    public void test016() {
        Runner runner = new Runner("interop016");
        TruffleObject to = JavaInterop.asTruffleObject(null);
        runner.export(to, "foreign");
        Assert.assertEquals(42, runner.run(), 0.1);
    }

    @Test
    public void test017() {
        Runner runner = new Runner("interop017");
        TruffleObject to = JavaInterop.asTruffleObject(new int[]{1, 2, 3});
        runner.export(to, "foreign");
        Assert.assertEquals(42, runner.run(), 0.1);
    }

    @Test
    public void test018() {
        Runner runner = new Runner("interop018");
        TruffleObject to = JavaInterop.asTruffleObject(new int[]{1, 2, 3});
        runner.export(to, "foreign");
        Assert.assertEquals(3, runner.run());
    }

    @Test
    public void test019() {
        Runner runner = new Runner("interop019");
        TruffleObject to = JavaInterop.asTruffleObject(new int[]{40, 41, 42, 43, 44});
        runner.export(to, "foreign");
        Assert.assertEquals(210, runner.run());
    }

    @Test
    public void test020() {
        Runner runner = new Runner("interop020");
        int[] arr = new int[]{40, 41, 42, 43, 44};
        TruffleObject to = JavaInterop.asTruffleObject(arr);
        runner.export(to, "foreign");
        runner.run();
        Assert.assertArrayEquals(new int[]{30, 31, 32, 33, 34}, arr);
    }

    @Test
    public void test021() {
        Runner runner = new Runner("interop021");
        TruffleObject to = JavaInterop.asTruffleObject(new double[]{40, 41, 42, 43, 44});
        runner.export(to, "foreign");
        Assert.assertEquals(210, runner.run());
    }

    @Test
    public void test022() {
        Runner runner = new Runner("interop022");
        double[] arr = new double[]{40, 41, 42, 43, 44};
        TruffleObject to = JavaInterop.asTruffleObject(arr);
        runner.export(to, "foreign");
        runner.run();
        Assert.assertArrayEquals(new double[]{30, 31, 32, 33, 34}, arr, 0.1);
    }

    @Test
    public void test023() {
        Runner runner = new Runner("interop023");
        ClassA a = new ClassA();
        ClassA b = new ClassA();
        TruffleObject to = JavaInterop.asTruffleObject(a);
        TruffleObject to2 = JavaInterop.asTruffleObject(b);
        runner.export(to, "foreign");
        runner.export(to2, "foreign2");
        Assert.assertEquals(42, runner.run());
    }

    @Test
    public void test024() {
        Runner runner = new Runner("interop024");
        ClassA a = new ClassA();
        ClassA b = new ClassA();
        b.valueI = 55;
        TruffleObject to = JavaInterop.asTruffleObject(a);
        TruffleObject to2 = JavaInterop.asTruffleObject(b);
        runner.export(to, "foreign");
        runner.export(to2, "foreign2");
        Assert.assertEquals(55, runner.run());
    }

    @Test
    public void test025() {
        Runner runner = new Runner("interop025");
        ClassA a = new ClassA();
        ClassA b = new ClassA();
        ClassA c = new ClassA();
        b.valueI = 55;
        c.valueI = 66;
        TruffleObject to = JavaInterop.asTruffleObject(a);
        TruffleObject to2 = JavaInterop.asTruffleObject(b);
        TruffleObject to3 = JavaInterop.asTruffleObject(c);
        runner.export(to, "foreign");
        runner.export(to2, "foreign2");
        runner.export(to3, "foreign3");
        Assert.assertEquals(66, runner.run());
    }

    @Test
    public void test026() {
        Runner runner = new Runner("interop026");
        final Object[] result = new Object[]{null};
        runner.export(JavaInterop.asTruffleFunction(FuncEInterface.class, x -> result[0] = x), "foo");
        Assert.assertEquals(14, runner.run());
        Assert.assertEquals("bar", result[0]);
    }

    @Test
    public void test027() {
        Runner runner = new Runner("interop027");
        final Object[] result = new Object[]{null};
        runner.export(JavaInterop.asTruffleFunction(FuncEInterface.class, x -> result[0] = x), "foo");
        Assert.assertEquals(14, runner.run());
        Assert.assertEquals("\u0080\u0081\u0082\u0083\u0084\u0085\u0086\u0087\u0088\u0089\u008a\u008b\u008c\u008d\u008e\u008f" +
                        "\u0090\u0091\u0092\u0093\u0094\u0095\u0096\u0097\u0098\u0099\u009a\u009b\u009c\u009d\u009e\u009f" +
                        "\u00a0\u00a1\u00a2\u00a3\u00a4\u00a5\u00a6\u00a7\u00a8\u00a9\u00aa\u00ab\u00ac\u00ad\u00ae\u00af" +
                        "\u00b0\u00b1\u00b2\u00b3\u00b4\u00b5\u00b6\u00b7\u00b8\u00b9\u00ba\u00bb\u00bc\u00bd\u00be\u00bf" +
                        "\u00c0\u00c1\u00c2\u00c3\u00c4\u00c5\u00c6\u00c7\u00c8\u00c9\u00ca\u00cb\u00cc\u00cd\u00ce\u00cf" +
                        "\u00d0\u00d1\u00d2\u00d3\u00d4\u00d5\u00d6\u00d7\u00d8\u00d9\u00da\u00db\u00dc\u00dd\u00de\u00df" +
                        "\u00e0\u00e1\u00e2\u00e3\u00e4\u00e5\u00e6\u00e7\u00e8\u00e9\u00ea\u00eb\u00ec\u00ed\u00ee\u00ef" +
                        "\u00f0\u00f1\u00f2\u00f3\u00f4\u00f5\u00f6\u00f7\u00f8\u00f9\u00fa\u00fb\u00fc\u00fd\u00fe\u00ff",
                        result[0]);
    }

<<<<<<< HEAD
    // implicit interop
    // structs not yet implemented
    @Test
    @Ignore
    public void test028() throws Exception {
        Runner runner = new Runner("interop028");
        try {
            PolyglotEngine.Value get = runner.findGlobalSymbol("getValueI");
            ClassA a = new ClassA();
            Number result = (Number) get.execute(JavaInterop.asTruffleObject(a)).get();
            Assert.assertEquals(42, result.intValue());
        } finally {
            runner.dispose();
        }
    }

    @Test
    @Ignore
    public void test029() throws Exception {
        Runner runner = new Runner("interop029");
        try {
            PolyglotEngine.Value apply = runner.findGlobalSymbol("complexAdd");

            ComplexNumber a = new ComplexNumber(32, 10);
            ComplexNumber b = new ComplexNumber(10, 32);

            apply.execute(JavaInterop.asTruffleObject(a), JavaInterop.asTruffleObject(b));

            Assert.assertEquals(42.0, a.real, 0.1);
            Assert.assertEquals(42.0, a.imaginary, 0.1);
        } finally {
            runner.dispose();
        }
    }

    // arrays: foreign array to llvm
    @Test
    public void test030() throws Exception {
        Runner runner = new Runner("interop030");
        try {
            PolyglotEngine.Value get = runner.findGlobalSymbol("get");
            int[] a = new int[]{1, 2, 3, 4, 5};
            Number result = (Number) get.execute(JavaInterop.asTruffleObject(a), 2).get();
            Assert.assertEquals(3, result.intValue());
        } finally {
            runner.dispose();
        }
    }

    @Test
    public void test031() throws Exception {
        Runner runner = new Runner("interop031");
        try {
            PolyglotEngine.Value get = runner.findGlobalSymbol("get");
            short[] a = new short[]{1, 2, 3, 4, 5};
            Number result = (Number) get.execute(JavaInterop.asTruffleObject(a), 2).get();
            Assert.assertEquals(3, result.intValue());
        } finally {
            runner.dispose();
        }
    }

    @Test
    public void test032() throws Exception {
        Runner runner = new Runner("interop032");
        try {
            PolyglotEngine.Value get = runner.findGlobalSymbol("get");
            byte[] a = new byte[]{1, 2, 3, 4, 5};
            Number result = (Number) get.execute(JavaInterop.asTruffleObject(a), 2).get();
            Assert.assertEquals(3, result.intValue());
        } finally {
            runner.dispose();
        }
    }

    @Test
    public void test033() throws Exception {
        Runner runner = new Runner("interop033");
        try {
            PolyglotEngine.Value get = runner.findGlobalSymbol("get");
            long[] a = new long[]{1, 2, 3, 4, 5};
            Number result = (Number) get.execute(JavaInterop.asTruffleObject(a), 2).get();
            Assert.assertEquals(3, result.intValue());
        } finally {
            runner.dispose();
        }
    }

    @Test
    public void test034() throws Exception {
        Runner runner = new Runner("interop034");
        try {
            PolyglotEngine.Value get = runner.findGlobalSymbol("get");
            float[] a = new float[]{1, 2, 3, 4, 5};
            Number result = (Number) get.execute(JavaInterop.asTruffleObject(a), 2).get();
            Assert.assertEquals(3, result.intValue());
        } finally {
            runner.dispose();
        }
    }

    @Test
    public void test035() throws Exception {
        Runner runner = new Runner("interop035");
        try {
            PolyglotEngine.Value get = runner.findGlobalSymbol("get");
            double[] a = new double[]{1, 2, 3, 4, 5};
            Number result = (Number) get.execute(JavaInterop.asTruffleObject(a), 2).get();
            Assert.assertEquals(3, result.intValue());
        } finally {
            runner.dispose();
        }
    }

    // foreign array with different type
    @Test
    public void test036() throws Exception {
        Runner runner = new Runner("interop036");
        try {
            PolyglotEngine.Value get = runner.findGlobalSymbol("get");
            long[] a = new long[]{1, 2, 3, 4, 5};
            Number result = (Number) get.execute(JavaInterop.asTruffleObject(a), 2).get();
            Assert.assertEquals(3, result.intValue());
        } finally {
            runner.dispose();
        }
    }

    @Test
    public void test037() throws Exception {
        Runner runner = new Runner("interop037");
        try {
            PolyglotEngine.Value get = runner.findGlobalSymbol("get");
            byte[] a = new byte[]{1, 2, 3, 4, 5};
            Number result = (Number) get.execute(JavaInterop.asTruffleObject(a), 2).get();
            Assert.assertEquals(3, result.intValue());
        } finally {
            runner.dispose();
        }
    }

    @Test
    public void test038() throws Exception {
        Runner runner = new Runner("interop038");
        try {
            PolyglotEngine.Value get = runner.findGlobalSymbol("get");
            TruffleObject result = get.execute().as(TruffleObject.class);
            List<Integer> array = TruffleList.create(Integer.class, result);
            Assert.assertEquals(16, (int) array.get(4));
        } finally {
            runner.dispose();
        }
    }

    // llvm array to foreign language
    @Test
    public void test039() throws Exception {
        Runner runner = new Runner("interop039");
        try {
            PolyglotEngine.Value get = runner.findGlobalSymbol("get");
            PolyglotEngine.Value getval = runner.findGlobalSymbol("getval");
            TruffleObject result = get.execute().as(TruffleObject.class);
            List<Integer> array = TruffleList.create(Integer.class, result);
            array.set(3, 9);
            int value = (int) getval.execute(3).get();
            Assert.assertEquals(9, value);
        } finally {
            runner.dispose();
        }
=======
    @Test
    public void test028() {
        Runner runner = new Runner("interop028");
        final Object[] result = new Object[]{null};
        runner.export(JavaInterop.asTruffleFunction(FuncEInterface.class, x -> result[0] = x), "foo");
        Assert.assertEquals(72, runner.run());
        Assert.assertEquals("foo\u0000 bar\u0080 ", result[0]);
    }

    @Test
    public void test029() {
        Runner runner = new Runner("interop029");
        final Object[] result = new Object[]{null};
        runner.export(JavaInterop.asTruffleFunction(FuncEInterface.class, x -> result[0] = x), "foo");
        Assert.assertEquals(36, runner.run());
        Assert.assertArrayEquals(new byte[]{102, 111, 111, 0, 32, 98, 97, 114, -128, 32}, (byte[]) result[0]);
>>>>>>> bc8f5ed4
    }

    public static final class ClassA {
        public boolean valueBool = true;
        public byte valueB = 40;
        public char valueC = 41;
        public int valueI = 42;
        public long valueL = 43;
        public float valueF = 44.5F;
        public double valueD = 45.5;
    }

    public static final class ClassB {

        public byte[] valueB = {1, 2};
        public int[] valueI = {5, 6};
        public long[] valueL = {7, 8};
        public float[] valueF = {9.5F, 10.5F};
        public double[] valueD = {11.5, 12.5};

    }

    public static final class ClassC {
        public boolean valueBool = true;
        public byte valueB = 1;
        public char valueC = 2;
        public int valueI = 3;
        public long valueL = 4;
        public float valueF = 5.5F;
        public double valueD = 6.5F;

        public boolean addBool(boolean b) {
            valueBool ^= b;
            return valueBool;
        }

        public byte addB(byte b) {
            valueB += b;
            return valueB;
        }

        public char addC(char c) {
            valueC += c;
            return valueC;
        }

        public int addI(int i) {
            valueI += i;
            return valueI;
        }

        public long addL(long l) {
            valueL += l;
            return valueL;
        }

        public float addF(float f) {
            valueF += f;
            return valueF;
        }

        public double addD(double d) {
            valueD += d;
            return valueD;
        }
    }

    class ComplexNumber {
        public double real;
        public double imaginary;

        ComplexNumber(double real, double imaginary) {
            this.real = real;
            this.imaginary = imaginary;
        }
    }

    @FunctionalInterface
    public interface FuncIInterface {
        int eval(int a, int b);
    }

    @FunctionalInterface
    public interface FuncBInterface {
        byte eval(byte a, byte b);
    }

    @FunctionalInterface
    public interface FuncLInterface {
        long eval(long a, long b);
    }

    @FunctionalInterface
    public interface FuncFInterface {
        float eval(float a, float b);
    }

    @FunctionalInterface
    public interface FuncDInterface {
        double eval(double a, double b);
    }

    @FunctionalInterface
    public interface FuncEInterface {
        Object eval(Object string);
    }

    private static final class Runner {
        private final Builder builder = PolyglotEngine.newBuilder();
        private final String fileName;

        Runner(String fileName) {
            this.fileName = fileName;
        }

        void export(TruffleObject foreignObject, String name) {
            builder.globalSymbol(name, foreignObject);
        }

        int run() {
            final PolyglotEngine engine = builder.build();
            try {
                File cFile = new File(LLVMPaths.INTEROP_TESTS, fileName + ".c");
                File bcFile = File.createTempFile(LLVMPaths.INTEROP_TESTS + "/" + "bc_" + fileName, ".ll");
                File bcOptFile = File.createTempFile(LLVMPaths.INTEROP_TESTS + "/" + "bcopt_" + fileName, ".ll");
                Clang.compileToLLVMIR(cFile, bcFile, ClangOptions.builder());
                Opt.optimizeBitcodeFile(bcFile, bcOptFile, OptOptions.builder().pass(Pass.MEM_TO_REG));
                return engine.eval(Source.newBuilder(bcOptFile).build()).as(Integer.class);
            } catch (IOException e) {
                throw new AssertionError(e);
            } finally {
                engine.dispose();
            }
        }

        protected PolyglotEngine prepareVM() throws Exception {
            PolyglotEngine engine = builder.build();
            try {
                File cFile = new File(LLVMPaths.INTEROP_TESTS, fileName + ".c");
                File bcFile = File.createTempFile(LLVMPaths.INTEROP_TESTS + "/" + "bc_" + fileName, ".ll");
                File bcOptFile = File.createTempFile(LLVMPaths.INTEROP_TESTS + "/" + "bcopt_" + fileName, ".ll");
                Clang.compileToLLVMIR(cFile, bcFile, ClangOptions.builder());
                Opt.optimizeBitcodeFile(bcFile, bcOptFile, OptOptions.builder().pass(Pass.MEM_TO_REG));
                engine.eval(Source.newBuilder(bcOptFile).build()).as(Integer.class);
            } catch (IOException e) {
                throw new AssertionError(e);
            }
            return engine;
        }

        private PolyglotEngine vm = null;
        private static Reference<PolyglotEngine> previousVMReference = new WeakReference<>(null);

        PolyglotEngine vm() throws Exception {
            if (vm == null) {
                vm = prepareVM();
                replacePreviousVM(vm);
            }
            return vm;
        }

        private static void replacePreviousVM(PolyglotEngine newVM) {
            PolyglotEngine vm = previousVMReference.get();
            if (vm == newVM) {
                return;
            }
            if (vm != null) {
                vm.dispose();
            }
            previousVMReference = new WeakReference<>(newVM);
        }

        PolyglotEngine.Value findGlobalSymbol(String name) throws Exception {
            PolyglotEngine.Value s = vm().findGlobalSymbol(name);
            assert s != null : "Symbol " + name + " is not found!";
            return s;
        }

        void dispose() {
            replacePreviousVM(null);
        }
    }
}<|MERGE_RESOLUTION|>--- conflicted
+++ resolved
@@ -333,13 +333,30 @@
                         result[0]);
     }
 
-<<<<<<< HEAD
+    @Test
+    public void test028() {
+        Runner runner = new Runner("interop028");
+        final Object[] result = new Object[]{null};
+        runner.export(JavaInterop.asTruffleFunction(FuncEInterface.class, x -> result[0] = x), "foo");
+        Assert.assertEquals(72, runner.run());
+        Assert.assertEquals("foo\u0000 bar\u0080 ", result[0]);
+    }
+
+    @Test
+    public void test029() {
+        Runner runner = new Runner("interop029");
+        final Object[] result = new Object[]{null};
+        runner.export(JavaInterop.asTruffleFunction(FuncEInterface.class, x -> result[0] = x), "foo");
+        Assert.assertEquals(36, runner.run());
+        Assert.assertArrayEquals(new byte[]{102, 111, 111, 0, 32, 98, 97, 114, -128, 32}, (byte[]) result[0]);
+    }
+
     // implicit interop
     // structs not yet implemented
     @Test
     @Ignore
-    public void test028() throws Exception {
-        Runner runner = new Runner("interop028");
+    public void test030() throws Exception {
+        Runner runner = new Runner("interop030");
         try {
             PolyglotEngine.Value get = runner.findGlobalSymbol("getValueI");
             ClassA a = new ClassA();
@@ -352,8 +369,8 @@
 
     @Test
     @Ignore
-    public void test029() throws Exception {
-        Runner runner = new Runner("interop029");
+    public void test031() throws Exception {
+        Runner runner = new Runner("interop031");
         try {
             PolyglotEngine.Value apply = runner.findGlobalSymbol("complexAdd");
 
@@ -371,8 +388,8 @@
 
     // arrays: foreign array to llvm
     @Test
-    public void test030() throws Exception {
-        Runner runner = new Runner("interop030");
+    public void test032() throws Exception {
+        Runner runner = new Runner("interop032");
         try {
             PolyglotEngine.Value get = runner.findGlobalSymbol("get");
             int[] a = new int[]{1, 2, 3, 4, 5};
@@ -384,8 +401,8 @@
     }
 
     @Test
-    public void test031() throws Exception {
-        Runner runner = new Runner("interop031");
+    public void test033() throws Exception {
+        Runner runner = new Runner("interop033");
         try {
             PolyglotEngine.Value get = runner.findGlobalSymbol("get");
             short[] a = new short[]{1, 2, 3, 4, 5};
@@ -397,8 +414,8 @@
     }
 
     @Test
-    public void test032() throws Exception {
-        Runner runner = new Runner("interop032");
+    public void test034() throws Exception {
+        Runner runner = new Runner("interop034");
         try {
             PolyglotEngine.Value get = runner.findGlobalSymbol("get");
             byte[] a = new byte[]{1, 2, 3, 4, 5};
@@ -410,8 +427,8 @@
     }
 
     @Test
-    public void test033() throws Exception {
-        Runner runner = new Runner("interop033");
+    public void test035() throws Exception {
+        Runner runner = new Runner("interop035");
         try {
             PolyglotEngine.Value get = runner.findGlobalSymbol("get");
             long[] a = new long[]{1, 2, 3, 4, 5};
@@ -423,8 +440,8 @@
     }
 
     @Test
-    public void test034() throws Exception {
-        Runner runner = new Runner("interop034");
+    public void test036() throws Exception {
+        Runner runner = new Runner("interop036");
         try {
             PolyglotEngine.Value get = runner.findGlobalSymbol("get");
             float[] a = new float[]{1, 2, 3, 4, 5};
@@ -436,8 +453,8 @@
     }
 
     @Test
-    public void test035() throws Exception {
-        Runner runner = new Runner("interop035");
+    public void test037() throws Exception {
+        Runner runner = new Runner("interop037");
         try {
             PolyglotEngine.Value get = runner.findGlobalSymbol("get");
             double[] a = new double[]{1, 2, 3, 4, 5};
@@ -450,8 +467,8 @@
 
     // foreign array with different type
     @Test
-    public void test036() throws Exception {
-        Runner runner = new Runner("interop036");
+    public void test038() throws Exception {
+        Runner runner = new Runner("interop038");
         try {
             PolyglotEngine.Value get = runner.findGlobalSymbol("get");
             long[] a = new long[]{1, 2, 3, 4, 5};
@@ -463,8 +480,8 @@
     }
 
     @Test
-    public void test037() throws Exception {
-        Runner runner = new Runner("interop037");
+    public void test039() throws Exception {
+        Runner runner = new Runner("interop039");
         try {
             PolyglotEngine.Value get = runner.findGlobalSymbol("get");
             byte[] a = new byte[]{1, 2, 3, 4, 5};
@@ -476,8 +493,8 @@
     }
 
     @Test
-    public void test038() throws Exception {
-        Runner runner = new Runner("interop038");
+    public void test040() throws Exception {
+        Runner runner = new Runner("interop040");
         try {
             PolyglotEngine.Value get = runner.findGlobalSymbol("get");
             TruffleObject result = get.execute().as(TruffleObject.class);
@@ -490,8 +507,8 @@
 
     // llvm array to foreign language
     @Test
-    public void test039() throws Exception {
-        Runner runner = new Runner("interop039");
+    public void test041() throws Exception {
+        Runner runner = new Runner("interop041");
         try {
             PolyglotEngine.Value get = runner.findGlobalSymbol("get");
             PolyglotEngine.Value getval = runner.findGlobalSymbol("getval");
@@ -503,24 +520,6 @@
         } finally {
             runner.dispose();
         }
-=======
-    @Test
-    public void test028() {
-        Runner runner = new Runner("interop028");
-        final Object[] result = new Object[]{null};
-        runner.export(JavaInterop.asTruffleFunction(FuncEInterface.class, x -> result[0] = x), "foo");
-        Assert.assertEquals(72, runner.run());
-        Assert.assertEquals("foo\u0000 bar\u0080 ", result[0]);
-    }
-
-    @Test
-    public void test029() {
-        Runner runner = new Runner("interop029");
-        final Object[] result = new Object[]{null};
-        runner.export(JavaInterop.asTruffleFunction(FuncEInterface.class, x -> result[0] = x), "foo");
-        Assert.assertEquals(36, runner.run());
-        Assert.assertArrayEquals(new byte[]{102, 111, 111, 0, 32, 98, 97, 114, -128, 32}, (byte[]) result[0]);
->>>>>>> bc8f5ed4
     }
 
     public static final class ClassA {
